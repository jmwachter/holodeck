"""
"""

import abc
from pathlib import Path
from datetime import datetime
import psutil
import resource
import os
import sys

import h5py
import numpy as np
import scipy as sp
import scipy.optimize  # noqa
import matplotlib.pyplot as plt
import tqdm

from scipy.stats import qmc

import holodeck as holo
import holodeck.single_sources as ss
from holodeck import log, utils
from holodeck.constants import YR


<<<<<<< HEAD
__version__ = "0.1.1"
=======
__version__ = "0.2.0"
>>>>>>> 62bf8d70

FITS_NBINS_PLAW = [2, 3, 4, 5, 8, 9, 14]
FITS_NBINS_TURN = [4, 9, 14, 30]

FNAME_SIM_FILE = "lib_sams__p{pnum:06d}.npz"
FNAME_SS_FILE = "lib_ss__p{pnum:06d}.npz"
PSPACE_FILE_SUFFIX = ".pspace.npz"


class _Param_Space(abc.ABC):

    _SAVED_ATTRIBUTES = ["sam_shape", "param_names", "_uniform_samples", "param_samples"]

    def __init__(self, log, nsamples, sam_shape, seed, **kwargs):
        log.debug(f"seed = {seed}")
        np.random.seed(seed)
        # NOTE: this should be saved to output
        random_state = np.random.get_state()
        # log.debug(f"Random state is:\n{random_state}")

        param_names = list(kwargs.keys())
        ndims = len(param_names)
        if ndims == 0:
            err = f"No parameters passed to {self}!"
            log.exception(err)
            raise RuntimeError(err)

        dists = []
        for nam in param_names:
            val = kwargs[nam]

            # if not isinstance(val, _Param_Dist):
            # NOTE: this is a hacky check to see if `val` inherits from `_Param_Dist`
            #       it does this just by checking the string names, but it should generally work.
            #       The motivation is to make this work more easily for changing classes and modules.
            mro = val.__class__.__mro__
            mro = [mm.__name__ for mm in mro]
            if holo.librarian._Param_Dist.__name__ not in mro:
                err = f"{nam}: {val} is not a `_Param_Dist` object!"
                log.exception(err)
                raise ValueError(err)

            dists.append(val)

        # if strength = 2, then n must be equal to p**2, with p prime, and d <= p + 1
        lhs = qmc.LatinHypercube(d=ndims, centered=False, strength=1, seed=seed)
        # (S, D) - samples, dimensions
        uniform_samples = lhs.random(n=nsamples)
        param_samples = np.zeros_like(uniform_samples)

        for ii, dist in enumerate(dists):
            param_samples[:, ii] = dist(uniform_samples[:, ii])

        self._log = log
        self.param_names = param_names
        self.sam_shape = sam_shape
        self.param_samples = param_samples
        self._dists = dists
        self._uniform_samples = uniform_samples
        self._seed = seed
        self._random_state = random_state
        return

    def save(self, path_output):
        """Save the generated samples and parameter-space info from this instance to an output file.

        This data can then be loaded using the `_Param_Space.from_save` method.

        Arguments
        ---------
        path_output : str
            Path in which to save file.  This must be an existing directory.

        Returns
        -------
        fname : str
            Output path including filename in which this parameter-space was saved.

        """
        log = self._log
        my_name = self.__class__.__name__
        vers = __version__

        # make sure `path_output` is a directory, and that it exists
        path_output = Path(path_output)
        if not path_output.exists() or not path_output.is_dir():
            err = f"save path {path_output} does not exist, or is not a directory!"
            log.exception(err)
            raise ValueError(err)

        fname = f"{my_name.lower()}{PSPACE_FILE_SUFFIX}"
        fname = path_output.joinpath(fname)
        log.debug(f"{my_name=} {vers=} {fname=}")

        data = {}
        for key in self._SAVED_ATTRIBUTES:
            data[key] = getattr(self, key)

        np.savez(
            fname, class_name=my_name, librarian_version=vers,
            **data,
        )

        log.info(f"Saved to {fname} size {utils.get_file_size(fname)}")
        return fname

    @classmethod
    def from_save(cls, fname, log):
        """Create a new _Param_Space instance loaded from the given file.

        Arguments
        ---------
        fname : str
            Filename containing parameter-space save information, generated form `_Param_Space.save`.

        Returns
        -------
        space : `_Param_Space` instance
<<<<<<< HEAD

        """
        log.debug(f"loading parameter space from {fname}")
        data = np.load(fname)

        # get the name of the parameter-space class from the file, and try to find this class in the
        # `holodeck.param_spaces` module
        class_name = data['class_name'][()]
        log.debug(f"loaded: {class_name=}, vers={data['librarian_version']}")
        pspace_class = getattr(holo.param_spaces, class_name, None)
        # if it is not found, default to the current class/subclass
        if pspace_class is None:
            log.warning(f"pspace file {fname} has {class_name=}, not found in `holo.param_spaces`!")
            pspace_class = cls

        # construct instance with dummy/temporary values (which will be overwritten)
        space = pspace_class(log, 10, 10, None)
        if class_name != space.__class__.__name__:
            err = "loaded class name '{class_name}' does not match this class name '{space.__name__}'!"
            log.warning(err)
            # raise RuntimeError(err)

        # Store loaded parameters into the parameter-space instance
        for key in space._SAVED_ATTRIBUTES:
            setattr(space, key, data[key][()])

        return space

    def params(self, samp_num):
        return self.param_samples[samp_num]

=======

        """
        log.debug(f"loading parameter space from {fname}")
        data = np.load(fname)

        # get the name of the parameter-space class from the file, and try to find this class in the
        # `holodeck.param_spaces` module
        class_name = data['class_name'][()]
        log.debug(f"loaded: {class_name=}, vers={data['librarian_version']}")
        pspace_class = getattr(holo.param_spaces, class_name, None)
        # if it is not found, default to the current class/subclass
        if pspace_class is None:
            log.warning(f"pspace file {fname} has {class_name=}, not found in `holo.param_spaces`!")
            pspace_class = cls

        # construct instance with dummy/temporary values (which will be overwritten)
        space = pspace_class(log, 10, 10, None)
        if class_name != space.__class__.__name__:
            err = "loaded class name '{class_name}' does not match this class name '{space.__name__}'!"
            log.warning(err)
            # raise RuntimeError(err)

        # Store loaded parameters into the parameter-space instance
        for key in space._SAVED_ATTRIBUTES:
            setattr(space, key, data[key][()])

        return space

    def params(self, samp_num):
        return self.param_samples[samp_num]

>>>>>>> 62bf8d70
    def param_dict(self, samp_num):
        rv = {nn: pp for nn, pp in zip(self.param_names, self.params(samp_num))}
        return rv

    def __call__(self, samp_num):
        return self.model_for_number(samp_num)

    @property
    def shape(self):
        return self.param_samples.shape
<<<<<<< HEAD

    @property
    def nsamples(self):
        return self.shape[0]

    @property
=======

    @property
    def nsamples(self):
        return self.shape[0]

    @property
>>>>>>> 62bf8d70
    def npars(self):
        return self.shape[1]

    def model_for_number(self, samp_num):
        params = self.param_dict(samp_num)
        self._log.debug(f"params {samp_num} :: {params}")
        return self.model_for_params(params, self.sam_shape)

    @classmethod
    @abc.abstractmethod
    def model_for_params(cls, params):
        raise


class _Param_Dist(abc.ABC):

    def __init__(self, clip=None):
        if clip is not None:
            assert len(clip) == 2
        self._clip = clip
        return

    def __call__(self, xx):
        rv = self._dist_func(xx)
        if self._clip is not None:
            rv = np.clip(rv, *self._clip)
        return rv


class PD_Uniform(_Param_Dist):

    def __init__(self, lo, hi, **kwargs):
        super().__init__(**kwargs)
        self._lo = lo
        self._hi = hi
        # self._dist_func = lambda xx: self._lo + (self._hi - self._lo) * xx
        return

    def _dist_func(self, xx):
        yy = self._lo + (self._hi - self._lo) * xx
        return yy


class PD_Uniform_Log(_Param_Dist):

    def __init__(self, lo, hi, **kwargs):
        super().__init__(**kwargs)
        assert lo > 0.0 and hi > 0.0
        self._lo = np.log10(lo)
        self._hi = np.log10(hi)
        # self._dist_func = lambda xx: np.power(10.0, self._lo + (self._hi - self._lo) * xx)
        return

    def _dist_func(self, xx):
        yy = np.power(10.0, self._lo + (self._hi - self._lo) * xx)
        return yy


class PD_Normal(_Param_Dist):

    def __init__(self, mean, stdev, clip=None, **kwargs):
        super().__init__(**kwargs)
        assert stdev > 0.0
        if clip is not None:
            if len(clip) != 2:
                err = f"{clip=} | `clip` must be (2,) values of lo and hi bounds at which to clip!"
                log.exception(err)
                raise ValueError(err)

        self._mean = mean
        self._stdev = stdev
        self._clip = clip
        self._dist = sp.stats.norm(loc=mean, scale=stdev)
        # if clip is not None:
        #     if len(clip) != 2:
        #         err = f"{clip=} | `clip` must be (2,) values of lo and hi bounds at which to clip!"
        #         log.exception(err)
        #         raise ValueError(err)
        #     self._dist_func = lambda xx: np.clip(self._dist.ppf(xx), *clip)
        # else:
        #     self._dist_func = lambda xx: self._dist.ppf(xx)

        return

    def _dist_func(self, xx):
        clip = self.clip
        if clip is not None:
            yy = np.clip(self._dist.ppf(xx), *clip)
        else:
            yy = self._dist.ppf(xx)
        return yy


class PD_Lin_Log(_Param_Dist):

    def __init__(self, lo, hi, crit, lofrac, **kwargs):
        """Distribute linearly below a cutoff, and then logarithmically above.

        Parameters
        ----------
        lo : float,
            lowest output value (in linear space)
        hi : float,
            highest output value (in linear space)
        crit : float,
            Location of transition from log to lin scaling.
        lofrac : float,
            Fraction of mass below the cutoff.

        """
        super().__init__(**kwargs)
        self._lo = lo
        self._hi = hi
        self._crit = crit
        self._lofrac = lofrac
        return

    def _dist_func(self, xx):
        lo = self._lo
        crit = self._crit
        lofrac = self._lofrac
        l10_crit = np.log10(crit)
        l10_hi = np.log10(self._hi)
        xx = np.atleast_1d(xx)
        yy = np.empty_like(xx)

        # select points below the cutoff
        loidx = (xx <= lofrac)
        # transform to linear-scaling between [lo, crit]
        yy[loidx] = lo + xx[loidx] * (crit - lo) / lofrac

        # select points above the cutoff
        hiidx = ~loidx
        # transform to log-scaling between [crit, hi]
        temp = l10_crit + (l10_hi - l10_crit) * (xx[hiidx] - lofrac) / (1 - lofrac)
        yy[hiidx] = np.power(10.0, temp)
        return yy


class PD_Log_Lin(_Param_Dist):

    def __init__(self, lo, hi, crit, lofrac, **kwargs):
        """Distribute logarithmically below a cutoff, and then linearly above.

        Parameters
        ----------
        lo : float,
            lowest output value (in linear space)
        hi : float,
            highest output value (in linear space)
        crit : float,
            Location of transition from log to lin scaling.
        lofrac : float,
            Fraction of mass below the cutoff.

        """
        super().__init__(**kwargs)
        self._lo = lo
        self._hi = hi
        self._crit = crit
        self._lofrac = lofrac
        return

    def _dist_func(self, xx):
        hi = self._hi
        crit = self._crit
        lofrac = self._lofrac
        l10_lo = np.log10(self._lo)
        l10_crit = np.log10(crit)

        xx = np.atleast_1d(xx)
        yy = np.empty_like(xx)

        # select points below the cutoff
        loidx = (xx <= lofrac)
        # transform to log-scaling between [lo, crit]
        temp = l10_lo + (l10_crit - l10_lo) * xx[loidx] / lofrac
        yy[loidx] = np.power(10.0, temp)

        # select points above the cutoff
        hiidx = ~loidx
        # transform to lin-scaling between [crit, hi]
        yy[hiidx] = crit + (hi - crit) * (xx[hiidx] - lofrac) / (1.0 - lofrac)
        return yy


def sam_lib_combine(path_output, log, path_sims=None, path_pspace=None):
    """

    Arguments
    ---------
    path_output : str or Path,
        Path to output directory where combined library will be saved.
    log : `logging.Logger`
        Logging instance.
    path_sims : str or None,
        Path to output directory containing simulation files.
        If `None` this is set to be the same as `path_output`.
    path_pspace : str or None,
        Path to file containing _Param_Space subclass instance.
        If `None` then `path_output` is searched for a `_Param_Space` save file.

    Returns
    -------
    out_filename : Path,
        Path to library output filename (typically ending with 'sam_lib.hdf5').

    """

    # ---- setup paths

    path_output = Path(path_output)
    log.info(f"Path output = {path_output}")
    # if dedicated simulation path is not given, assume same as general output path
    if path_sims is None:
        path_sims = path_output
    path_sims = Path(path_sims)
    log.info(f"Path sims = {path_sims}")

    # ---- load parameter space from save file

    if path_pspace is None:
        # look for parameter-space save files
        regex = "*" + PSPACE_FILE_SUFFIX   # "*.pspace.npz"
        files = sorted(path_output.glob(regex))
        num_files = len(files)
        msg = f"found {num_files} pspace.npz files in {path_output}"
        log.info(msg)
        if num_files != 1:
            log.exception(f"")
            log.exception(msg)
            log.exception(f"{files=}")
            log.exception(f"{regex=}")
            raise RuntimeError(f"{msg}")
        path_pspace = files[0]

    pspace = _Param_Space.from_save(path_pspace, log)
    log.info(f"loaded param space: {pspace}")
    param_names = pspace.param_names
    param_samples = pspace.param_samples
    nsamp, ndim = param_samples.shape
    log.debug(f"{nsamp=}, {ndim=}, {param_names=}")

    # ---- make sure all files exist; get shape information from files

    log.info(f"checking that all {nsamp} files exist")
    fobs, nreals, fit_data = _check_files_and_load_shapes(path_sims, nsamp)
    nfreqs = fobs.size
    log.debug(f"{nfreqs=}, {nreals=}")

    # ---- Store results from all files

    gwb = np.zeros((nsamp, nfreqs, nreals))
<<<<<<< HEAD
    gwb, fit_data = _load_library_from_all_files(path_sims, gwb, fit_data, log)
=======
    gwb, fit_data, bad_files = _load_library_from_all_files(path_sims, gwb, fit_data, log)
    log.info(f"Loaded data from all library files | {utils.stats(gwb)=}")

    param_samples[bad_files] = 0.0
    if fit_data is None:
        msg = "`fit_data` is None, fits have failed.  Attempting to combine data anyway."
        log.error(msg)
        fit_data = {}
>>>>>>> 62bf8d70

    # ---- Save to concatenated output file ----

    out_filename = path_output.joinpath('sam_lib.hdf5')
    log.info(f"Writing collected data to file {out_filename}")
    with h5py.File(out_filename, 'w') as h5:
        h5.create_dataset('fobs', data=fobs)
        h5.create_dataset('gwb', data=gwb)
        h5.create_dataset('sample_params', data=param_samples)
        for kk, vv in fit_data.items():
            h5.create_dataset(kk, data=vv)
        h5.attrs['param_names'] = np.array(param_names).astype('S')

    log.warning(f"Saved to {out_filename}, size: {holo.utils.get_file_size(out_filename)}")

    return out_filename


def _check_files_and_load_shapes(path_sims, nsamp):
    """Check that all `nsamp` files exist in the given path, and load info about array shapes.

    Arguments
    ---------
    path_sims : str
        Path in which individual simulation files can be found.
    nsamp : int
        Number of simulations/files that should be found.
        This should typically be loaded from the parameter-space object used to generate the library.

    Returns
    -------
    fobs : (F,) ndarray
        Observer-frame frequency bin centers at which GW signals are calculated.
    nreals : int
        Number of realizations in the output files.
    fit_data : dict
        Dictionary where each key is a fit-parameter in all of the output files.  The values are
        'ndarray's of the appropriate shapes to store fit-parameters from all files.
        The 0th dimension is always for the number-of-files.

    """

    fobs = None
    nreals = None
    fit_data = None
    for ii in tqdm.trange(nsamp):
        temp = _sim_fname(path_sims, ii)
        if not temp.exists():
            err = f"Missing at least file number {ii} out of {nsamp} files!  {temp}"
            log.exception(err)
            raise ValueError(err)

        # if we've already loaded all of the necessary info, then move on to the next file
        if (fobs is not None) and (nreals is not None) and (fit_data is not None):
            continue

        temp = np.load(temp)
        data_keys = temp.keys()

        if fobs is None:
            fobs = temp['fobs'][()]

        # find a file that has GWB data in it (not all of them do, if the file was a 'failure' file)
        if (nreals is None) and ('gwb' in data_keys):
            nreals = temp['gwb'].shape[-1]

        # find a file that has fits data in it (it's possible for the fits portion to fail by itself)
        # initialize arrays to store output data for all files
        if (fit_data is None) and np.any([kk.startswith('fit_') for kk in data_keys]):
            fit_data = {}
            for kk in data_keys:
                if not kk.startswith('fit_'):
                    continue

                vv = temp[kk]
                # arrays need to store values for 'nsamp' files
                shape = (nsamp,) + vv.shape
                fit_data[kk] = np.zeros(shape)

<<<<<<< HEAD
    for kk, vv in fit_data.items():
        log.debug(f"\t{kk:>20s}: {vv.shape}")
=======
    if fit_data is not None:
        for kk, vv in fit_data.items():
            log.debug(f"\t{kk:>20s}: {vv.shape}")
    else:
        log.warning("Unable to load `fit_data` from any files!")
        fit_data = {}
>>>>>>> 62bf8d70

    return fobs, nreals, fit_data


def _load_library_from_all_files(path_sims, gwb, fit_data, log):
    """Load data from all individual simulation files.

    Arguments
    ---------
    path_sims : str
        Path to find individual simulation files.
    gwb : (S, F, R) ndarray
        Array in which to store GWB data from all of 'S' files.
        S: num-samples/simulations,  F: num-frequencies,  R: num-realizations.
    fit_data : dict
        Dictionary of ndarrays in which to store fit-parameters.
    log : `logging.Logger`
        Logging instance.

    """

    nsamp = gwb.shape[0]
    log.info(f"Collecting data from {nsamp} files")
<<<<<<< HEAD
    good_file = np.ones(nsamp, dtype=bool)     #: track which files contain useable data
=======
    bad_files = np.zeros(nsamp, dtype=bool)     #: track which files contain UN-useable data
>>>>>>> 62bf8d70
    num_fits_failed = 0
    msg = None
    for pnum in tqdm.trange(nsamp):
        fname = _sim_fname(path_sims, pnum)
        temp = np.load(fname, allow_pickle=True)
        # When a processor fails for a given parameter, the output file is still created with the 'fail' key added
        if ('fail' in temp) or ('gwb' not in temp):
            msg = f"file {pnum=:06d} is a failure file, setting values to NaN ({fname})"
            log.warning(msg)
            # set all parameters to NaN for failure files.  Note that this is distinct from gwb=0.0 which can be real.
            gwb[pnum, :, :] = np.nan
            for fk in fit_data.keys():
                fit_data[fk][pnum, ...] = np.nan

<<<<<<< HEAD
            good_file[pnum] = False
=======
            bad_files[pnum] = True
>>>>>>> 62bf8d70
            continue

        # store the GWB from this file
        gwb[pnum, :, :] = temp['gwb'][...]
<<<<<<< HEAD

        # store all of the fit data
        fits_bad = False
        for fk in fit_data.keys():
            try:
                fit_data[fk][pnum, ...] = temp[fk][...]
            except Exception as err:
                # only count the first time it fails
                if not fits_bad:
                    num_fits_failed += 1
                fits_bad = True
                fit_data[fk][pnum, ...] = np.nan
                msg = str(err)

        if fits_bad:
            log.warning(f"Missing fit keys in file {pnum} = {fname.name}")

    if num_fits_failed > 0:
        log.warning(f"Missing fit keys in {num_fits_failed}/{nsamp} = {num_fits_failed/nsamp:.2e} files!")
        log.warning(msg)

    log.info(f"{utils.frac_str(~good_file)} files are failures")

    return gwb, fit_data


def ss_lib_combine(path_output, log, get_pars, path_sims=None, path_pspace=None):
    """

    Arguments
    ---------
    path_output : str or Path,
        Path to output directory where combined library will be saved.
    log : `logging.Logger`
        Logging instance.
    get_pars : bool
        Whether or not to include binary parameters, 'sspar' and 'bgpar'.
    path_sims : str or None,
        Path to output directory containing simulation files.
        If `None` this is set to be the same as `path_output`.
    path_pspace : str or None,
        Path to file containing _Param_Space subclass instance.
        If `None` then `path_output` is searched for a `_Param_Space` save file.

    Returns
    -------
    out_filename : Path,
        Path to library output filename (typically ending with 'sam_lib.hdf5').

    """

    # ---- setup paths

=======

        # store all of the fit data
        fits_bad = False
        for fk in fit_data.keys():
            try:
                fit_data[fk][pnum, ...] = temp[fk][...]
            except Exception as err:
                # only count the first time it fails
                if not fits_bad:
                    num_fits_failed += 1
                fits_bad = True
                fit_data[fk][pnum, ...] = np.nan
                msg = str(err)

        if fits_bad:
            log.warning(f"Missing fit keys in file {pnum} = {fname.name}")

    if num_fits_failed > 0:
        log.warning(f"Missing fit keys in {num_fits_failed}/{nsamp} = {num_fits_failed/nsamp:.2e} files!")
        log.warning(msg)

    log.info(f"{utils.frac_str(bad_files)} files are failures")

    return gwb, fit_data, bad_files

def ss_lib_combine(path_output, log, get_pars, path_sims=None, path_pspace=None):
    """
    Arguments
    ---------
    path_output : str or Path,
        Path to output directory where combined library will be saved.
    log : `logging.Logger`
        Logging instance.
    get_pars : bool
        Whether or not to include binary parameters, 'sspar' and 'bgpar'.
    path_sims : str or None,
        Path to output directory containing simulation files.
        If `None` this is set to be the same as `path_output`.
    path_pspace : str or None,
        Path to file containing _Param_Space subclass instance.
        If `None` then `path_output` is searched for a `_Param_Space` save file.
    Returns
    -------
    out_filename : Path,
        Path to library output filename (typically ending with 'sam_lib.hdf5').
    """

    # ---- setup paths

>>>>>>> 62bf8d70
    path_output = Path(path_output)
    log.info(f"Path output = {path_output}")
    # if dedicated simulation path is not given, assume same as general output path
    if path_sims is None:
        path_sims = path_output
    path_sims = Path(path_sims)
    log.info(f"Path sims = {path_sims}")

    # ---- load parameter space from save file

    if path_pspace is None:
        # look for parameter-space save files
        regex = "*" + PSPACE_FILE_SUFFIX   # "*.pspace.npz"
        files = sorted(path_output.glob(regex))
        num_files = len(files)
        msg = f"found {num_files} pspace.npz files in {path_output}"
        log.info(msg)
        if num_files != 1:
            log.exception(f"")
            log.exception(msg)
            log.exception(f"{files=}")
            log.exception(f"{regex=}")
            raise RuntimeError(f"{msg}")
        path_pspace = files[0]

    pspace = _Param_Space.from_save(path_pspace, log)
    log.info(f"loaded param space: {pspace}")
    param_names = pspace.param_names
    param_samples = pspace.param_samples
    nsamp, ndim = param_samples.shape
    log.debug(f"{nsamp=}, {ndim=}, {param_names=}")

    # ---- make sure all files exist; get shape information from files

    log.info(f"checking that all {nsamp} files exist")
    fobs, nreals, nloudest, fit_data = _check_ss_files_and_load_shapes(path_sims, nsamp)
    nfreqs = fobs.size
    log.debug(f"{nfreqs=}, {nreals=}")

    # ---- Store results from all files

    hc_ss = np.zeros((nsamp, nfreqs, nreals, nloudest))
    hc_bg = np.zeros((nsamp, nfreqs, nreals))
    if(get_pars):
        sspar = np.zeros((nsamp, 3, nfreqs, nreals, nloudest))
        bgpar = np.zeros((nsamp, 3, nfreqs, nreals))
    else:
        sspar = None
        bgpar = None
    hc_ss, hc_bg, fit_data, sspar, bgpar = _load_ss_library_from_all_files(path_sims, hc_ss, hc_bg, fit_data, log, sspar, bgpar)


    # ---- Save to concatenated output file ----

    out_filename = path_output.joinpath('ss_lib.hdf5')
    log.info(f"Writing collected data to file {out_filename}")
    with h5py.File(out_filename, 'w') as h5:
        h5.create_dataset('fobs', data=fobs)
        h5.create_dataset('hc_ss', data=hc_ss)
        h5.create_dataset('hc_bg', data=hc_bg)
        if get_pars:
            h5.create_dataset('sspar', data=sspar)
            h5.create_dataset('bgpar', data=bgpar)
        h5.create_dataset('sample_params', data=param_samples)
        for kk, vv in fit_data.items():
            h5.create_dataset(kk, data=vv)
        h5.attrs['param_names'] = np.array(param_names).astype('S')

    log.info(f"Saved to {out_filename}, size: {holo.utils.get_file_size(out_filename)}")

    return out_filename

def _check_ss_files_and_load_shapes(path_sims, nsamp):
    """Check that all `nsamp` files exist in the given path, and load info about array shapes.
<<<<<<< HEAD

=======
>>>>>>> 62bf8d70
    Arguments
    ---------
    path_sims : str
        Path in which individual simulation files can be found.
    nsamp : int
        Number of simulations/files that should be found.
        This should typically be loaded from the parameter-space object used to generate the library.
<<<<<<< HEAD

=======
>>>>>>> 62bf8d70
    Returns
    -------
    fobs : (F,) ndarray
        Observer-frame frequency bin centers at which GW signals are calculated.
    nreals : int
        Number of realizations in the output files.
    nloudest : int
        Number of loudest single sources in the output files.
    fit_data : dict
        Dictionary where each key is a fit-parameter in all of the output files.  The values are
        'ndarray's of the appropriate shapes to store fit-parameters from all files.
        The 0th dimension is always for the number-of-files.
<<<<<<< HEAD

=======
>>>>>>> 62bf8d70
    """

    fobs = None
    nreals = None
    nloudest = None
    fit_data = None
    for ii in tqdm.trange(nsamp):
        temp = _ss_fname(path_sims, ii)
        if not temp.exists():
            err = f"Missing at least file number {ii} out of {nsamp} files!  {temp}"
            log.exception(err)
            raise ValueError(err)
<<<<<<< HEAD

        # if we've already loaded all of the necessary info, then move on to the next file
        if (fobs is not None) and (nreals is not None) and (fit_data is not None) and (nloudest is not None):
            continue

        temp = np.load(temp)
        data_keys = temp.keys()

        if fobs is None:
            fobs = temp['fobs'][()]

        # find a file that has GWB data in it (not all of them do, if the file was a 'failure' file)
        if (nreals is None) and ('hc_bg' in data_keys):
            nreals = temp['hc_bg'].shape[-1]
        if (nloudest is None) and ('hc_ss' in data_keys):
            nloudest = temp['hc_ss'].shape[-1]

        # find a file that has fits data in it (it's possible for the fits portion to fail by itself)
        # initialize arrays to store output data for all files
        if (fit_data is None) and np.any([kk.startswith('fit_') for kk in data_keys]):
            fit_data = {}
            for kk in data_keys:
                if not kk.startswith('fit_'):
                    continue

                vv = temp[kk]
                # arrays need to store values for 'nsamp' files
                shape = (nsamp,) + vv.shape
                fit_data[kk] = np.zeros(shape)

    for kk, vv in fit_data.items():
        log.debug(f"\t{kk:>20s}: {vv.shape}")

    return fobs, nreals, nloudest, fit_data


def _load_ss_library_from_all_files(path_sims, hc_ss, hc_bg, fit_data, log, sspar=None, bgpar=None):
    """Load data from all individual simulation files.

    Arguments
    ---------
    path_sims : str
        Path to find individual simulation files.
    hc_ss : (S, F, R, L) NDarray
        Array in which to store hc_ss data from all of 'S' files.
        S: num-samples/simulations,  F: num-frequencies,  R: num-realizations, L: num-loudest.
    hc_bg : (S, F, R) NDarray
        Array in which to store hc_bg data from all of 'S' files.
        S: num-samples/simulations,  F: num-frequencies,  R: num-realizations.
    fit_data : dict
        Dictionary of ndarrays in which to store fit-parameters.
    log : `logging.Logger`
        Logging instance.
    sspar : (S, 3, F, R, L) NDarray or None
        Array in which to store 'sspar' data from all of 'S' files.
    bgpar : (S, 3, F, R) NDarray or None
        Array in which to store 'bgpar' data from all of 'S' files.

    """

    nsamp = hc_ss.shape[0]
    if (sspar is not None) and (bgpar is not None):
        get_pars = True
        log.info(f"Collecting hc and pars data from {nsamp} files")
    else:
        get_pars = False
        log.info(f"Collecting hc data from {nsamp} files")
    good_file = np.ones(nsamp, dtype=bool)     #: track which files contain useable data
    num_fits_failed = 0
    num_pars_failed = 0
    msg = None
    for pnum in tqdm.trange(nsamp):
        fname = _ss_fname(path_sims, pnum)
        temp = np.load(fname, allow_pickle=True)
        # When a processor fails for a given parameter, the output file is still created with the 'fail' key added
        if ('fail' in temp) or ('hc_ss' not in temp) or ('hc_bg' not in temp):
            msg = f"file {pnum=:06d} is a failure file, setting values to NaN ({fname})"
            log.warning(msg)
            # set all parameters to NaN for failure files.  Note that this is distinct from gwb=0.0 which can be real.
            hc_ss[pnum, :, :, :] = np.nan
            hc_bg[pnum, :, :] = np.nan
            for fk in fit_data.keys():
                fit_data[fk][pnum, ...] = np.nan
            if get_pars:
                sspar[pnum, :, :, :, :] = np.nan
                bgpar[pnum, :, :, :] = np.nan

            good_file[pnum] = False
            continue

=======

        # if we've already loaded all of the necessary info, then move on to the next file
        if (fobs is not None) and (nreals is not None) and (fit_data is not None) and (nloudest is not None):
            continue

        temp = np.load(temp)
        data_keys = temp.keys()

        if fobs is None:
            fobs = temp['fobs'][()]

        # find a file that has GWB data in it (not all of them do, if the file was a 'failure' file)
        if (nreals is None) and ('hc_bg' in data_keys):
            nreals = temp['hc_bg'].shape[-1]
        if (nloudest is None) and ('hc_ss' in data_keys):
            nloudest = temp['hc_ss'].shape[-1]

        # find a file that has fits data in it (it's possible for the fits portion to fail by itself)
        # initialize arrays to store output data for all files
        if (fit_data is None) and np.any([kk.startswith('fit_') for kk in data_keys]):
            fit_data = {}
            for kk in data_keys:
                if not kk.startswith('fit_'):
                    continue

                vv = temp[kk]
                # arrays need to store values for 'nsamp' files
                shape = (nsamp,) + vv.shape
                fit_data[kk] = np.zeros(shape)

    for kk, vv in fit_data.items():
        log.debug(f"\t{kk:>20s}: {vv.shape}")

    return fobs, nreals, nloudest, fit_data


def _load_ss_library_from_all_files(path_sims, hc_ss, hc_bg, fit_data, log, sspar=None, bgpar=None):
    """Load data from all individual simulation files.
    Arguments
    ---------
    path_sims : str
        Path to find individual simulation files.
    hc_ss : (S, F, R, L) NDarray
        Array in which to store hc_ss data from all of 'S' files.
        S: num-samples/simulations,  F: num-frequencies,  R: num-realizations, L: num-loudest.
    hc_bg : (S, F, R) NDarray
        Array in which to store hc_bg data from all of 'S' files.
        S: num-samples/simulations,  F: num-frequencies,  R: num-realizations.
    fit_data : dict
        Dictionary of ndarrays in which to store fit-parameters.
    log : `logging.Logger`
        Logging instance.
    sspar : (S, 3, F, R, L) NDarray or None
        Array in which to store 'sspar' data from all of 'S' files.
    bgpar : (S, 3, F, R) NDarray or None
        Array in which to store 'bgpar' data from all of 'S' files.
    """

    nsamp = hc_ss.shape[0]
    if (sspar is not None) and (bgpar is not None):
        get_pars = True
        log.info(f"Collecting hc and pars data from {nsamp} files")
    else:
        get_pars = False
        log.info(f"Collecting hc data from {nsamp} files")
    good_file = np.ones(nsamp, dtype=bool)     #: track which files contain useable data
    num_fits_failed = 0
    num_pars_failed = 0
    msg = None
    for pnum in tqdm.trange(nsamp):
        fname = _ss_fname(path_sims, pnum)
        temp = np.load(fname, allow_pickle=True)
        # When a processor fails for a given parameter, the output file is still created with the 'fail' key added
        if ('fail' in temp) or ('hc_ss' not in temp) or ('hc_bg' not in temp):
            msg = f"file {pnum=:06d} is a failure file, setting values to NaN ({fname})"
            log.warning(msg)
            # set all parameters to NaN for failure files.  Note that this is distinct from gwb=0.0 which can be real.
            hc_ss[pnum, :, :, :] = np.nan
            hc_bg[pnum, :, :] = np.nan
            for fk in fit_data.keys():
                fit_data[fk][pnum, ...] = np.nan
            if get_pars:
                sspar[pnum, :, :, :, :] = np.nan
                bgpar[pnum, :, :, :] = np.nan

            good_file[pnum] = False
            continue

>>>>>>> 62bf8d70
        # store the char strain from this file
        hc_ss[pnum, :, :, :] = temp['hc_ss'][...]
        hc_bg[pnum, :, :] = temp['hc_bg'][...]

        # store all of the fit data
        fits_bad = False
        for fk in fit_data.keys():
            try:
                fit_data[fk][pnum, ...] = temp[fk][...]
            except Exception as err:
                # only count the first time it fails
                if not fits_bad:
                    num_fits_failed += 1
                fits_bad = True
                fit_data[fk][pnum, ...] = np.nan
                msg = str(err)

        if fits_bad:
            log.warning(f"Missing fit keys in file {pnum} = {fname.name}")
        
        # store the pars from this file
        if(get_pars):
            if ('sspar' not in temp) or ('bgpar' not in temp):
                num_pars_failed += 1
                sspar[pnum, :, :, :, :] = np.nan
                bgpar[pnum, :, :, :] = np.nan
                log.warning(f"Missing pars in file {pnum} = {fname.name}")
            else:
                sspar[pnum, :, :, :, :] = temp['sspar'][...]
                bgpar[pnum, :, :, :] = temp['bgpar'][...]
        

    if num_fits_failed > 0:
        log.warning(f"Missing fit keys in {num_fits_failed}/{nsamp} = {num_fits_failed/nsamp:.2e} files!")
        log.warning(msg)
    if num_pars_failed > 0:
        log.warning(f"Missing pars in {num_pars_failed}/{nsamp} = {num_pars_failed/nsamp:.2e} files!")
        log.warning(msg)


    log.info(f"{utils.frac_str(~good_file)} files are failures")

    return hc_ss, hc_bg, fit_data, sspar, bgpar


<<<<<<< HEAD

def fit_spectra_plaw_hc(freqs, gwb, nbins):
    nfreq, nreals = np.shape(gwb)
=======
def _fit_spectra(freqs, psd, nbins, nfit_pars, fit_func, min_nfreq_valid):
    nfreq, nreals = np.shape(psd)
>>>>>>> 62bf8d70
    assert len(freqs) == nfreq

    def fit_if_all_finite(xx, yy):
        if np.any(~np.isfinite(yy)):
<<<<<<< HEAD
            pars = np.nan, np.nan
        else:
            pars = utils.fit_powerlaw(xx, yy)
        return pars

    nfreq_bins = len(nbins)
    fit_pars = np.zeros((nfreq_bins, nreals, 2))
    fit_med_pars = np.zeros((nfreq_bins, 2))
=======
            pars = [np.nan] * nfit_pars
        else:
            sel = (yy > 0.0)
            if np.count_nonzero(sel) < min_nfreq_valid:
                pars = [np.nan] * nfit_pars
            else:
                pars = fit_func(xx[sel], yy[sel])
        return pars

    nfreq_bins = len(nbins)
    fit_pars = np.zeros((nfreq_bins, nreals, nfit_pars))
    fit_med_pars = np.zeros((nfreq_bins, nfit_pars))
>>>>>>> 62bf8d70
    for ii, num in enumerate(nbins):
        if num > nfreq:
            raise ValueError(f"Cannot fit for {num=} bins, data has {nfreq=} frequencies!")

        num = None if (num == 0) else num
        cut = slice(None, num)
<<<<<<< HEAD
        xx = freqs[cut]*YR

        # fit the median spectra
        yy = np.median(gwb, axis=-1)[cut]
=======
        xx = freqs[cut]

        # fit the median spectra
        yy = np.median(psd, axis=-1)[cut]
>>>>>>> 62bf8d70
        fit_med_pars[ii] = fit_if_all_finite(xx, yy)

        # fit each realization of the spectra
        for rr in range(nreals):
<<<<<<< HEAD
            yy = gwb[cut, rr]
=======
            yy = psd[cut, rr]
>>>>>>> 62bf8d70
            fit_pars[ii, rr, :] = fit_if_all_finite(xx, yy)

    return nbins, fit_pars, fit_med_pars


def fit_spectra_plaw(freqs, psd, nbins):
<<<<<<< HEAD
    nfreq, nreals = np.shape(psd)
    assert len(freqs) == nfreq

    def fit_if_all_finite(xx, yy):
        if np.any(~np.isfinite(yy)):
            pars = np.nan, np.nan
        else:
            pars = utils.fit_powerlaw_psd(xx, yy, 1/YR)
        return pars

    nfreq_bins = len(nbins)
    fit_pars = np.zeros((nfreq_bins, nreals, 2))
    fit_med_pars = np.zeros((nfreq_bins, 2))
    for ii, num in enumerate(nbins):
        if num > nfreq:
            raise ValueError(f"Cannot fit for {num=} bins, data has {nfreq=} frequencies!")

        num = None if (num == 0) else num
        cut = slice(None, num)
        xx = freqs[cut]
=======
    fit_func = lambda xx, yy: utils.fit_powerlaw_psd(xx, yy, 1/YR)
    nfit_pars = 2
    # min_nfreq_valid = 2
    min_nfreq_valid = nfit_pars
    return _fit_spectra(freqs, psd, nbins, nfit_pars, fit_func, min_nfreq_valid)


def fit_spectra_turn(freqs, psd, nbins):
    fit_func = lambda xx, yy: utils.fit_turnover_psd(xx, yy, 1/YR)
    nfit_pars = 4
    # min_nfreq_valid = 3
    min_nfreq_valid = nfit_pars
    return _fit_spectra(freqs, psd, nbins, nfit_pars, fit_func, min_nfreq_valid)
>>>>>>> 62bf8d70

        # fit the median spectra
        yy = np.median(psd, axis=-1)[cut]
        fit_med_pars[ii] = fit_if_all_finite(xx, yy)

<<<<<<< HEAD
        # fit each realization of the spectra
        for rr in range(nreals):
            yy = psd[cut, rr]
            fit_pars[ii, rr, :] = fit_if_all_finite(xx, yy)

    return nbins, fit_pars, fit_med_pars


def fit_spectra_turn(freqs, psd, nbins):
    nfreq, nreals = np.shape(psd)
    assert len(freqs) == nfreq

    def fit_if_all_finite(xx, yy):
        if np.any(~np.isfinite(yy)):
            pars = np.nan, np.nan
        else:
            pars = utils.fit_turnover_psd(xx, yy, 1/YR)
        return pars

    nfreq_bins = len(nbins)
    fit_pars = np.zeros((nfreq_bins, nreals, 4))
    fit_med_pars = np.zeros((nfreq_bins, 4))
    for ii, num in enumerate(nbins):
        if num > nfreq:
            raise ValueError(f"Cannot fit for {num=} bins, data has {nfreq=} frequencies!")

        num = None if (num == 0) else num
        cut = slice(None, num)
        xx = freqs[cut]

        # fit the median spectra
        yy = np.median(psd, axis=-1)[cut]
        fit_med_pars[ii, :] = fit_if_all_finite(xx, yy)

        # fit each realization of the spectra
        for rr in range(nreals):
            yy = psd[cut, rr]
            fit_pars[ii, rr, :] = fit_if_all_finite(xx, yy)

    return nbins, fit_pars, fit_med_pars
=======
def fit_spectra_plaw_hc(freqs, gwb, nbins):
    fit_func = lambda xx, yy: utils.fit_powerlaw(xx, yy)
    nfit_pars = 2
    # min_nfreq_valid = 2
    min_nfreq_valid = nfit_pars
    return _fit_spectra(freqs, gwb, nbins, nfit_pars, fit_func, min_nfreq_valid)
>>>>>>> 62bf8d70


def make_gwb_plot(fobs, gwb, fit_data):
    # fig = holo.plot.plot_gwb(fobs, gwb)
    psd = utils.char_strain_to_psd(fobs[:, np.newaxis], gwb)
    fig = holo.plot.plot_gwb(fobs, psd)
    ax = fig.axes[0]
<<<<<<< HEAD

    xx = fobs * YR
    yy = 1e-15 * np.power(xx, -2.0/3.0)
    ax.plot(xx, yy, 'k--', alpha=0.5, lw=1.0, label=r"$10^{-15} \cdot f_\mathrm{yr}^{-2/3}$")

    if len(fit_data) > 0:
        fit_nbins = fit_data['fit_plaw_nbins']
        med_pars = fit_data['fit_plaw_med']

        plot_nbins = [4, 14]

        for nbins in plot_nbins:
            idx = fit_nbins.index(nbins)
            pars = med_pars[idx]

            pars[0] = 10.0 ** pars[0]
            yy = holo.utils._func_powerlaw_psd(fobs, 1/YR, *pars)
            label = fit_nbins[idx]
            label = 'all' if label in [0, None] else f"{label:02d}"
            ax.plot(xx, yy, alpha=0.75, lw=1.0, label="plaw: " + str(label) + " bins", ls='--')

        fit_nbins = fit_data['fit_turn_nbins']
        med_pars = fit_data['fit_turn_med']

        plot_nbins = [14, 30]

=======

    xx = fobs * YR
    yy = 1e-15 * np.power(xx, -2.0/3.0)
    ax.plot(xx, yy, 'k--', alpha=0.5, lw=1.0, label=r"$10^{-15} \cdot f_\mathrm{yr}^{-2/3}$")

    if len(fit_data) > 0:
        fit_nbins = fit_data['fit_plaw_nbins']
        med_pars = fit_data['fit_plaw_med']

        plot_nbins = [4, 14]

>>>>>>> 62bf8d70
        for nbins in plot_nbins:
            idx = fit_nbins.index(nbins)
            pars = med_pars[idx]

            pars[0] = 10.0 ** pars[0]
<<<<<<< HEAD
=======
            yy = holo.utils._func_powerlaw_psd(fobs, 1/YR, *pars)
            label = fit_nbins[idx]
            label = 'all' if label in [0, None] else f"{label:02d}"
            ax.plot(xx, yy, alpha=0.75, lw=1.0, label="plaw: " + str(label) + " bins", ls='--')

        fit_nbins = fit_data['fit_turn_nbins']
        med_pars = fit_data['fit_turn_med']

        plot_nbins = [14, 30]

        for nbins in plot_nbins:
            idx = fit_nbins.index(nbins)
            pars = med_pars[idx]

            pars[0] = 10.0 ** pars[0]
>>>>>>> 62bf8d70
            zz = holo.utils._func_turnover_psd(fobs, 1/YR, *pars)
            label = fit_nbins[idx]
            label = 'all' if label in [0, None] else f"{label:02d}"
            ax.plot(xx, zz, alpha=0.75, lw=1.0, label="turn: " + str(label) + " bins")
<<<<<<< HEAD

    ax.legend(fontsize=6, loc='upper right')

    return fig

# def get_hc_bg_fits_data(fobs_cents, gwb):
#     # these values must match label construction!
#     nbins = [5, 10, 15, 0]
#     nbins, fit_pars, fit_med_pars  = fit_spectra_plaw_hc(fobs_cents, gwb, nbins=nbins)
#     # nbins, lamp, plaw, med_lamp, med_plaw

#     label = (
#         f"log10(A10)={med_lamp[1]:.2f}, G10={med_plaw[1]:.4f}"
#         " | "
#         f"log10(A)={med_lamp[-1]:.2f}, G={med_plaw[-1]:.4f}"
#     )

#     fits_data = dict(
#         fit_nbins=nbins, fit_lamp=lamp, fit_plaw=plaw, fit_med_lamp=med_lamp, fit_med_plaw=med_plaw, fit_label=label
#     )
#     return fits_data

# def make_ss_plot(fobs, hc_ss, hc_bg, fits_data):
#     fig = holo.plot.plot_gwb(fobs, gwb=hc_bg, hc_ss=hc_ss)
#     ax = fig.axes[0]

#     if len(fits_data):
#         xx = fobs * YR
#         yy = 1e-15 * np.power(xx, -2.0/3.0)
#         ax.plot(xx, yy, 'r-', alpha=0.5, lw=1.0, label="$10^{-15} \cdot f_\\mathrm{yr}^{-2/3}$")

#         fits = get_hc_bg_fits_data(fobs, hc_bg)

#         for ls, idx in zip([":", "--"], [1, -1]):
#             med_lamp = fits['fit_med_lamp'][idx]
#             med_plaw = fits['fit_med_plaw'][idx]
#             yy = (10.0 ** med_lamp) * (xx ** med_plaw)
#             label = fits['fit_nbins'][idx]
#             label = 'all' if label in [0, None] else label
#             ax.plot(xx, yy, color='k', ls=ls, alpha=0.5, lw=2.0, label=str(label) + " bins")

#         label = fits['fit_label'].replace(" | ", "\n")
#         fig.text(0.99, 0.99, label, fontsize=6, ha='right', va='top')

#     return fig

=======

    ax.legend(fontsize=6, loc='upper right')

    return fig

>>>>>>> 62bf8d70
def make_ss_plot(fobs, hc_ss, hc_bg, fit_data):
    # fig = holo.plot.plot_gwb(fobs, gwb)
    psd_bg = utils.char_strain_to_psd(fobs[:, np.newaxis], hc_bg)
    psd_ss = utils.char_strain_to_psd(fobs[:, np.newaxis, np.newaxis], hc_ss)
    fig = holo.plot.plot_bg_ss(fobs, bg=psd_bg, ss=psd_ss, ylabel='GW Power Spectral Density')
    ax = fig.axes[0]

    xx = fobs * YR
    yy = 1e-15 * np.power(xx, -2.0/3.0)
    ax.plot(xx, yy, 'k--', alpha=0.5, lw=1.0, label=r"$10^{-15} \cdot f_\mathrm{yr}^{-2/3}$")
<<<<<<< HEAD

    if len(fit_data) > 0:
        fit_nbins = fit_data['fit_plaw_nbins']
        med_pars = fit_data['fit_plaw_med']

        plot_nbins = [4, 14]

        for nbins in plot_nbins:
            idx = fit_nbins.index(nbins)
            pars = med_pars[idx]

            pars[0] = 10.0 ** pars[0]
            yy = holo.utils._func_powerlaw_psd(fobs, 1/YR, *pars)
            label = fit_nbins[idx]
            label = 'all' if label in [0, None] else f"{label:02d}"
            ax.plot(xx, yy, alpha=0.75, lw=1.0, label="plaw: " + str(label) + " bins", ls='--')

        fit_nbins = fit_data['fit_turn_nbins']
        med_pars = fit_data['fit_turn_med']

        plot_nbins = [14, 30]

        for nbins in plot_nbins:
            idx = fit_nbins.index(nbins)
            pars = med_pars[idx]

            pars[0] = 10.0 ** pars[0]
            zz = holo.utils._func_turnover_psd(fobs, 1/YR, *pars)
            label = fit_nbins[idx]
            label = 'all' if label in [0, None] else f"{label:02d}"
            ax.plot(xx, zz, alpha=0.75, lw=1.0, label="turn: " + str(label) + " bins")

    ax.legend(fontsize=6, loc='upper right')

    return fig

# def make_pars_plot(fobs, hc_ss, hc_bg, sspar, bgpar, fits_data):
#     fig = holo.plot.plot_pars(fobs, hc_ss, hc_bg, sspar, bgpar)
#     # add plaw and fits to hc plot
#     ax = fig.axes[3]
#     if len(fits_data):
#         xx = fobs * YR
#         yy = 1e-15 * np.power(xx, -2.0/3.0)
#         ax.plot(xx, yy, 'r-', alpha=0.5, lw=1.0, label="$10^{-15} \cdot f_\\mathrm{yr}^{-2/3}$")

#         fits = get_hc_bg_fits_data(fobs, hc_bg)

#         for ls, idx in zip([":", "--"], [1, -1]):
#             med_lamp = fits['fit_med_lamp'][idx]
#             med_plaw = fits['fit_med_plaw'][idx]
#             yy = (10.0 ** med_lamp) * (xx ** med_plaw)
#             label = fits['fit_nbins'][idx]
#             label = 'all' if label in [0, None] else label
#             ax.plot(xx, yy, color='k', ls=ls, alpha=0.5, lw=2.0, label=str(label) + " bins")

#         label = fits['fit_label'].replace(" | ", "\n")
#         fig.text(0.93, 0.93, label, fontsize=6, ha='right', va='top')
#         # fig.tight_layout()

#     return fig

def make_pars_plot(fobs, hc_ss, hc_bg, sspar, bgpar):
    # fig = holo.plot.plot_gwb(fobs, gwb)
    fig = holo.plot.plot_pars(fobs, hc_ss, hc_bg, sspar, bgpar)
    ax = fig.axes[3]

    xx = fobs * YR
    yy = 1e-15 * np.power(xx, -2.0/3.0)
    ax.plot(xx, yy, 'k--', alpha=0.5, lw=1.0, label=r"$10^{-15} \cdot f_\mathrm{yr}^{-2/3}$")
=======

    if len(fit_data) > 0:
        fit_nbins = fit_data['fit_plaw_nbins']
        med_pars = fit_data['fit_plaw_med']

        plot_nbins = [4, 14]

        for nbins in plot_nbins:
            idx = fit_nbins.index(nbins)
            pars = med_pars[idx]

            pars[0] = 10.0 ** pars[0]
            yy = holo.utils._func_powerlaw_psd(fobs, 1/YR, *pars)
            label = fit_nbins[idx]
            label = 'all' if label in [0, None] else f"{label:02d}"
            ax.plot(xx, yy, alpha=0.75, lw=1.0, label="plaw: " + str(label) + " bins", ls='--')

        fit_nbins = fit_data['fit_turn_nbins']
        med_pars = fit_data['fit_turn_med']

        plot_nbins = [14, 30]

        for nbins in plot_nbins:
            idx = fit_nbins.index(nbins)
            pars = med_pars[idx]

            pars[0] = 10.0 ** pars[0]
            zz = holo.utils._func_turnover_psd(fobs, 1/YR, *pars)
            label = fit_nbins[idx]
            label = 'all' if label in [0, None] else f"{label:02d}"
            ax.plot(xx, zz, alpha=0.75, lw=1.0, label="turn: " + str(label) + " bins")
>>>>>>> 62bf8d70

    ax.legend(fontsize=6, loc='upper right')

    return fig

<<<<<<< HEAD
=======
def make_pars_plot(fobs, hc_ss, hc_bg, sspar, bgpar):
    # fig = holo.plot.plot_gwb(fobs, gwb)
    fig = holo.plot.plot_pars(fobs, hc_ss, hc_bg, sspar, bgpar)
    ax = fig.axes[3]

    xx = fobs * YR
    yy = 1e-15 * np.power(xx, -2.0/3.0)
    ax.plot(xx, yy, 'k--', alpha=0.5, lw=1.0, label=r"$10^{-15} \cdot f_\mathrm{yr}^{-2/3}$")

    ax.legend(fontsize=6, loc='upper right')

    return fig


>>>>>>> 62bf8d70
def run_sam_at_pspace_num(args, space, pnum):
    """Run the SAM simulation for sample-parameter `pnum` in the `space` parameter-space.

    Arguments
    ---------
    args : `argparse.ArgumentParser` instance
        Arguments from the `gen_lib_sams.py` script.
        NOTE: this should be improved.
    space : _Param_Space instance
        Parameter space from which to load `sam` and `hard` instances.
    pnum : int
        Which parameter-sample from `space` should be run.

    Returns
    -------
    rv : bool
        True if this simulation was successfully run.

    """

    log = args.log

    # ---- get output filename for this simulation, check if already exists

    sim_fname = _sim_fname(args.output_sims, pnum)
    beg = datetime.now()
    log.info(f"{pnum=} :: {sim_fname=} beginning at {beg}")
    if sim_fname.exists():
        log.info(f"File {sim_fname} already exists.  {args.recreate=}")
        # skip existing files unless we specifically want to recreate them
        if not args.recreate:
            return True

    # ---- Setup PTA frequencies

    pta_dur = args.pta_dur * YR
    nfreqs = args.nfreqs
    hifr = nfreqs/pta_dur
    pta_cad = 1.0 / (2 * hifr)
    fobs_cents = holo.utils.nyquist_freqs(pta_dur, pta_cad)
    fobs_edges = holo.utils.nyquist_freqs_edges(pta_dur, pta_cad)
    log.info(f"Created {fobs_cents.size} frequency bins")
    log.info(f"\t[{fobs_cents[0]*YR}, {fobs_cents[-1]*YR}] [1/yr]")
    log.info(f"\t[{fobs_cents[0]*1e9}, {fobs_cents[-1]*1e9}] [nHz]")
    _log_mem_usage(log)
    assert nfreqs == fobs_cents.size

    # ---- Calculate GWB from SAM

    try:
        log.debug("Selecting `sam` and `hard` instances")
        sam, hard = space(pnum)
        _log_mem_usage(log)
        log.debug(f"Calculating GWB for shape ({fobs_cents.size}, {args.nreals})")
        gwb = sam.gwb(fobs_edges, realize=args.nreals, hard=hard)
        _log_mem_usage(log)
        log.debug(f"{holo.utils.stats(gwb)=}")
        log.debug(f"Saving {pnum} to file")
        data = dict(fobs=fobs_cents, gwb=gwb)
        rv = True
    except Exception as err:
        log.exception(f"`run_sam` FAILED on {pnum=}\n")
        log.exception(err)
        rv = False
        data = dict(fail=str(err))

    # ---- Fit GWB spectra

    fit_data = {}
    if rv:
        log.info("calculating spectra fits")
        try:
            psd = utils.char_strain_to_psd(fobs_cents[:, np.newaxis], gwb)
            plaw_nbins, fit_plaw, fit_plaw_med = fit_spectra_plaw(fobs_cents, psd, FITS_NBINS_PLAW)
            turn_nbins, fit_turn, fit_turn_med = fit_spectra_turn(fobs_cents, psd, FITS_NBINS_TURN)

            fit_data = dict(
                fit_plaw_nbins=plaw_nbins, fit_plaw=fit_plaw, fit_plaw_med=fit_plaw_med,
                fit_turn_nbins=turn_nbins, fit_turn=fit_turn, fit_turn_med=fit_turn_med,
            )
        except Exception as err:
<<<<<<< HEAD
            log.exception("Failed to load gwb fits data!")
            log.exception(err)
=======
            log.error("Failed to load gwb fits data!")
            log.error(err)
            if "Number of calls to function has reached maxfev" in str(err):
                log.exception("fit did not converge.")
            else:
                log.exception(err)
>>>>>>> 62bf8d70

    # ---- Save data to file

    np.savez(sim_fname, **data, **fit_data)
    log.info(f"Saved to {sim_fname}, size {holo.utils.get_file_size(sim_fname)} after {(datetime.now()-beg)}")

    # ---- Plot GWB spectra

    if rv and args.plot:
        log.info("generating spectra plots")
        try:
            plot_fname = args.output_plots.joinpath(sim_fname.name)
            plot_fname = plot_fname.with_suffix('.png')

            fig = make_gwb_plot(fobs_cents, gwb, fit_data)
            fig.savefig(plot_fname, dpi=100)
            log.info(f"Saved to {plot_fname}, size {holo.utils.get_file_size(plot_fname)}")
            plt.close('all')
        except Exception as err:
            log.exception("Failed to make gwb plot!")
            log.exception(err)

    return rv

def run_ss_at_pspace_num(args, space, pnum):
    """Run single source and background strain calculations for the SAM simulation 
    for sample-parameter `pnum` in the `space` parameter-space.
<<<<<<< HEAD

    Arguments
    ---------
    args : `argparse.ArgumentParser` instance
        Arguments from the `gen_lib_sams.py` script.
        NOTE: this should be improved.
    space : _Param_Space instance
        Parameter space from which to load `sam` and `hard` instances.
    pnum : int
        Which parameter-sample from `space` should be run.

    Returns
    -------
    rv : bool
        True if this simulation was successfully run.

    """

    log = args.log

    # ---- get output filename for this simulation, check if already exists

    ss_fname = _ss_fname(args.output_sims, pnum)
    beg = datetime.now()
    log.info(f"{pnum=} :: {ss_fname=} beginning at {beg}")
    if ss_fname.exists():
        log.info(f"File {ss_fname} already exists.  {args.recreate=}")
        # skip existing files unless we specifically want to recreate them
        if not args.recreate:
            return True

    # ---- Setup PTA frequencies

    pta_dur = args.pta_dur * YR
    nfreqs = args.nfreqs
    hifr = nfreqs/pta_dur
    pta_cad = 1.0 / (2 * hifr)
    fobs_cents = holo.utils.nyquist_freqs(pta_dur, pta_cad)
    fobs_edges = holo.utils.nyquist_freqs_edges(pta_dur, pta_cad)
    log.info(f"Created {fobs_cents.size} frequency bins")
    log.info(f"\t[{fobs_cents[0]*YR}, {fobs_cents[-1]*YR}] [1/yr]")
    log.info(f"\t[{fobs_cents[0]*1e9}, {fobs_cents[-1]*1e9}] [nHz]")
    _log_mem_usage(log)
    assert nfreqs == fobs_cents.size
    get_pars = bool(args.get_pars)

    # ---- Calculate hc_ss, hc_bg, sspar, and bgpar from SAM

    try:
        log.debug("Selecting `sam` and `hard` instances")
        sam, hard = space(pnum)
        _log_mem_usage(log)

        log.debug(f"Calculating 'edges' and 'number' for this SAM.")
        fobs_orb_edges = fobs_edges / 2.0 
        fobs_orb_cents = fobs_cents/ 2.0
        # edges
        edges, dnum = sam.dynamic_binary_number(hard, fobs_orb=fobs_orb_cents) # should the zero stalled option be part of the parameter space?
        edges[-1] = fobs_orb_edges
        # integrate for number
        number = utils._integrate_grid_differential_number(edges, dnum, freq=False)
        number = number * np.diff(np.log(fobs_edges))  
        _log_mem_usage(log)
        
        if(get_pars):
            log.debug(f"Calculating 'hc_ss', 'hc_bg', 'sspar', and 'bgpar' for shape ({fobs_cents.size}, {args.nreals})")
            hc_ss, hc_bg, sspar, bgpar = ss.ss_gws(edges, number, realize=args.nreals, 
                                               loudest = args.nloudest, params = True)
        else:
            log.debug(f"Calculating 'hc_ss' and 'hc_bg' only for shape ({fobs_cents.size}, {args.nreals})")
            hc_ss, hc_bg = ss.ss_gws(edges, number, realize=args.nreals, 
                                               loudest = args.nloudest, params = False) 
        _log_mem_usage(log)
        log.debug(f"{holo.utils.stats(hc_ss)=}")
        log.debug(f"{holo.utils.stats(hc_bg)=}")
        if(get_pars):
            log.debug(f"{holo.utils.stats(sspar)=}")
            log.debug(f"{holo.utils.stats(bgpar)=}")

        log.debug(f"Saving {pnum} to file")
        if(get_pars):
            data = dict(fobs=fobs_cents, fobs_edges=fobs_edges, 
                    hc_ss = hc_ss, hc_bg = hc_bg, sspar = sspar, bgpar = bgpar)
        else:
            data = dict(fobs=fobs_cents, fobs_edges=fobs_edges, 
                    hc_ss = hc_ss, hc_bg = hc_bg)
        rv = True
    except Exception as err:
        log.exception(f"`run_ss` FAILED on {pnum=}\n")
        log.exception(err)
        rv = False
        data = dict(fail=str(err))

    # ---- Fit hc_bg spectra

    fit_data = {}
    if rv:
        log.info("calculating hc_bg spectra fits")
        try:
            psd = utils.char_strain_to_psd(fobs_cents[:, np.newaxis], hc_bg)
            plaw_nbins, fit_plaw, fit_plaw_med = fit_spectra_plaw(fobs_cents, psd, FITS_NBINS_PLAW)
            turn_nbins, fit_turn, fit_turn_med = fit_spectra_turn(fobs_cents, psd, FITS_NBINS_TURN)

            fit_data = dict(
                fit_plaw_nbins=plaw_nbins, fit_plaw=fit_plaw, fit_plaw_med=fit_plaw_med,
                fit_turn_nbins=turn_nbins, fit_turn=fit_turn, fit_turn_med=fit_turn_med,
            )
        except Exception as err:
            log.exception("Failed to load hc_bg fits data!")
            log.exception(err)

    # ---- Save data to file

    np.savez(ss_fname, **data, **fit_data)
    log.info(f"Saved to {ss_fname}, size {holo.utils.get_file_size(ss_fname)} after {(datetime.now()-beg)}")

    # ---- Plot hc and pars

    if rv and args.plot:
        log.info("generating characteristic strain/psd plots")
        try:
            plot_fname = args.output_plots.joinpath(ss_fname.name)
            hc_fname = str(plot_fname.with_suffix(''))+"_strain.png"
            fig = holo.plot.plot_bg_ss(fobs_cents, bg=hc_bg, ss=hc_ss)
            fig.savefig(hc_fname, dpi=100)
            psd_fname = str(plot_fname.with_suffix('')) + "_psd.png"
            fig = make_ss_plot(fobs_cents, hc_ss, hc_bg, fit_data)
            fig.savefig(psd_fname, dpi=100)
            log.info(f"Saved to {psd_fname}, size {holo.utils.get_file_size(psd_fname)}")
            plt.close('all')
        except Exception as err:
            log.exception("Failed to make strain plot!")
            log.exception(err)
        if(get_pars):
            log.info("generating pars plots")
            try:
                pars_fname = str(plot_fname.with_suffix('')) + "_pars.png"
                fig = make_pars_plot(fobs_cents, hc_ss, hc_bg, sspar, bgpar)
                fig.savefig(pars_fname, dpi=100)
                log.info(f"Saved to {pars_fname}, size {holo.utils.get_file_size(pars_fname)}")
                plt.close('all')
            except Exception as err:
                log.exception("Failed to make pars plot!")
                log.exception(err)


    return rv


def _sim_fname(path, pnum):
    temp = FNAME_SIM_FILE.format(pnum=pnum)
    temp = path.joinpath(temp)
    return temp

def _ss_fname(path, pnum):
    temp = FNAME_SS_FILE.format(pnum=pnum)
    temp = path.joinpath(temp)
    return temp

def _log_mem_usage(log):
    # results.ru_maxrss is KB on Linux, B on macos
    mem_max = (resource.getrusage(resource.RUSAGE_SELF).ru_maxrss / 1024 ** 2)
    process = psutil.Process(os.getpid())
    mem_rss = process.memory_info().rss / 1024**3
    mem_vms = process.memory_info().vms / 1024**3
    log.info(f"Current memory usage: max={mem_max:.2f} GB, RSS={mem_rss:.2f} GB, VMS={mem_vms:.2f} GB")
=======
    Arguments
    ---------
    args : `argparse.ArgumentParser` instance
        Arguments from the `gen_lib_sams.py` script.
        NOTE: this should be improved.
    space : _Param_Space instance
        Parameter space from which to load `sam` and `hard` instances.
    pnum : int
        Which parameter-sample from `space` should be run.
    Returns
    -------
    rv : bool
        True if this simulation was successfully run.
    """

    log = args.log

    # ---- get output filename for this simulation, check if already exists

    ss_fname = _ss_fname(args.output_sims, pnum)
    beg = datetime.now()
    log.info(f"{pnum=} :: {ss_fname=} beginning at {beg}")
    if ss_fname.exists():
        log.info(f"File {ss_fname} already exists.  {args.recreate=}")
        # skip existing files unless we specifically want to recreate them
        if not args.recreate:
            return True

    # ---- Setup PTA frequencies

    pta_dur = args.pta_dur * YR
    nfreqs = args.nfreqs
    hifr = nfreqs/pta_dur
    pta_cad = 1.0 / (2 * hifr)
    fobs_cents = holo.utils.nyquist_freqs(pta_dur, pta_cad)
    fobs_edges = holo.utils.nyquist_freqs_edges(pta_dur, pta_cad)
    log.info(f"Created {fobs_cents.size} frequency bins")
    log.info(f"\t[{fobs_cents[0]*YR}, {fobs_cents[-1]*YR}] [1/yr]")
    log.info(f"\t[{fobs_cents[0]*1e9}, {fobs_cents[-1]*1e9}] [nHz]")
    _log_mem_usage(log)
    assert nfreqs == fobs_cents.size
    get_pars = bool(args.get_pars)

    # ---- Calculate hc_ss, hc_bg, sspar, and bgpar from SAM

    try:
        log.debug("Selecting `sam` and `hard` instances")
        sam, hard = space(pnum)
        _log_mem_usage(log)

        log.debug(f"Calculating 'edges' and 'number' for this SAM.")
        fobs_orb_edges = fobs_edges / 2.0 
        fobs_orb_cents = fobs_cents/ 2.0
        # edges
        edges, dnum = sam.dynamic_binary_number(hard, fobs_orb=fobs_orb_cents) # should the zero stalled option be part of the parameter space?
        edges[-1] = fobs_orb_edges
        # integrate for number
        number = utils._integrate_grid_differential_number(edges, dnum, freq=False)
        number = number * np.diff(np.log(fobs_edges))  
        _log_mem_usage(log)
        
        if(get_pars):
            log.debug(f"Calculating 'hc_ss', 'hc_bg', 'sspar', and 'bgpar' for shape ({fobs_cents.size}, {args.nreals})")
            hc_ss, hc_bg, sspar, bgpar = ss.ss_gws(edges, number, realize=args.nreals, 
                                               loudest = args.nloudest, params = True)
        else:
            log.debug(f"Calculating 'hc_ss' and 'hc_bg' only for shape ({fobs_cents.size}, {args.nreals})")
            hc_ss, hc_bg = ss.ss_gws(edges, number, realize=args.nreals, 
                                               loudest = args.nloudest, params = False) 
        _log_mem_usage(log)
        log.debug(f"{holo.utils.stats(hc_ss)=}")
        log.debug(f"{holo.utils.stats(hc_bg)=}")
        if(get_pars):
            log.debug(f"{holo.utils.stats(sspar)=}")
            log.debug(f"{holo.utils.stats(bgpar)=}")

        log.debug(f"Saving {pnum} to file")
        if(get_pars):
            data = dict(fobs=fobs_cents, fobs_edges=fobs_edges, 
                    hc_ss = hc_ss, hc_bg = hc_bg, sspar = sspar, bgpar = bgpar)
        else:
            data = dict(fobs=fobs_cents, fobs_edges=fobs_edges, 
                    hc_ss = hc_ss, hc_bg = hc_bg)
        rv = True
    except Exception as err:
        log.exception(f"`run_ss` FAILED on {pnum=}\n")
        log.exception(err)
        rv = False
        data = dict(fail=str(err))

    # ---- Fit hc_bg spectra

    fit_data = {}
    if rv:
        log.info("calculating hc_bg spectra fits")
        try:
            psd = utils.char_strain_to_psd(fobs_cents[:, np.newaxis], hc_bg)
            plaw_nbins, fit_plaw, fit_plaw_med = fit_spectra_plaw(fobs_cents, psd, FITS_NBINS_PLAW)
            turn_nbins, fit_turn, fit_turn_med = fit_spectra_turn(fobs_cents, psd, FITS_NBINS_TURN)

            fit_data = dict(
                fit_plaw_nbins=plaw_nbins, fit_plaw=fit_plaw, fit_plaw_med=fit_plaw_med,
                fit_turn_nbins=turn_nbins, fit_turn=fit_turn, fit_turn_med=fit_turn_med,
            )
        except Exception as err:
            log.exception("Failed to load hc_bg fits data!")
            log.exception(err)

    # ---- Save data to file

    np.savez(ss_fname, **data, **fit_data)
    log.info(f"Saved to {ss_fname}, size {holo.utils.get_file_size(ss_fname)} after {(datetime.now()-beg)}")

    # ---- Plot hc and pars

    if rv and args.plot:
        log.info("generating characteristic strain/psd plots")
        try:
            plot_fname = args.output_plots.joinpath(ss_fname.name)
            hc_fname = str(plot_fname.with_suffix(''))+"_strain.png"
            fig = holo.plot.plot_bg_ss(fobs_cents, bg=hc_bg, ss=hc_ss)
            fig.savefig(hc_fname, dpi=100)
            psd_fname = str(plot_fname.with_suffix('')) + "_psd.png"
            fig = make_ss_plot(fobs_cents, hc_ss, hc_bg, fit_data)
            fig.savefig(psd_fname, dpi=100)
            log.info(f"Saved to {psd_fname}, size {holo.utils.get_file_size(psd_fname)}")
            plt.close('all')
        except Exception as err:
            log.exception("Failed to make strain plot!")
            log.exception(err)
        if(get_pars):
            log.info("generating pars plots")
            try:
                pars_fname = str(plot_fname.with_suffix('')) + "_pars.png"
                fig = make_pars_plot(fobs_cents, hc_ss, hc_bg, sspar, bgpar)
                fig.savefig(pars_fname, dpi=100)
                log.info(f"Saved to {pars_fname}, size {holo.utils.get_file_size(pars_fname)}")
                plt.close('all')
            except Exception as err:
                log.exception("Failed to make pars plot!")
                log.exception(err)


    return rv


def _sim_fname(path, pnum):
    temp = FNAME_SIM_FILE.format(pnum=pnum)
    temp = path.joinpath(temp)
    return temp


def _log_mem_usage(log):
    # results.ru_maxrss is KB on Linux, B on macos
    mem_max = resource.getrusage(resource.RUSAGE_SELF).ru_maxrss
    if sys.platform.lower().startswith('darwin'):
        mem_max = (mem_max / 1024 ** 3)
    else:
        mem_max = (mem_max / 1024 ** 2)

    process = psutil.Process(os.getpid())
    mem_rss = process.memory_info().rss / 1024**3
    mem_vms = process.memory_info().vms / 1024**3

    msg = f"Current memory usage: max={mem_max:.2f} GB, RSS={mem_rss:.2f} GB, VMS={mem_vms:.2f} GB"
    if log is None:
        print(msg, flush=True)
    else:
        log.info(msg)

>>>>>>> 62bf8d70
    return

# def run_ss_at_pspace_num(args, space, pnum, path_output):
#     log = args.log
#     fname = f"lib_ss__p{pnum:06d}.npz"
#     fname = Path(path_output, fname)
#     beg = datetime.now()
#     log.info(f"{pnum=} :: {fname=} beginning at {beg}")
#     if fname.exists():
#         log.warning(f"File {fname} already exists.")

#     def log_mem():
#         # results.ru_maxrss is KB on Linux, B on macos
#         mem_max = (resource.getrusage(resource.RUSAGE_SELF).ru_maxrss / 1024 ** 2)
#         process = psutil.Process(os.getpid())
#         mem_rss = process.memory_info().rss / 1024**3
#         mem_vms = process.memory_info().vms / 1024**3
#         log.info(f"Current memory usage: max={mem_max:.2f} GB, RSS={mem_rss:.2f} GB, VMS={mem_vms:.2f} GB")

#     pta_dur = args.pta_dur * YR
#     nfreqs = args.nfreqs
#     hifr = nfreqs/pta_dur
#     pta_cad = 1.0 / (2 * hifr)
#     fobs_cents = holo.utils.nyquist_freqs(pta_dur, pta_cad)
#     fobs_edges = holo.utils.nyquist_freqs_edges(pta_dur, pta_cad)
#     log.info(f"Created {fobs_cents.size} frequency bins")
#     log.info(f"\t[{fobs_cents[0]*YR}, {fobs_cents[-1]*YR}] [1/yr]")
#     log.info(f"\t[{fobs_cents[0]*1e9}, {fobs_cents[-1]*1e9}] [nHz]")
#     log_mem()
#     assert nfreqs == fobs_cents.size
#     get_pars = bool(args.get_pars)

#     try:
#         log.debug("Selecting `sam` and `hard` instances")
#         sam, hard = space(pnum)
#         log_mem()

#         ### HERE IS WHERE THINGS CHANGE FOR SS ###
#         log.debug(f"Calculating SS and BG GWs for shape ({fobs_cents.size}, {args.nreals})")
#         fobs_orb_edges = fobs_edges / 2.0 
#         fobs_orb_cents = fobs_cents/ 2.0
#         # edges
#         edges, dnum = sam.dynamic_binary_number(hard, fobs_orb=fobs_orb_cents) # should the zero stalled option be part of the parameter space?
#         edges[-1] = fobs_orb_edges
#         # integrate for number
#         number = utils._integrate_grid_differential_number(edges, dnum, freq=False)
#         number = number * np.diff(np.log(fobs_edges))  
#         # gws
#         if(get_pars):
#             hc_ss, hc_bg, sspar, bgpar = ss.ss_gws(edges, number, realize=args.nreals, 
#                                                loudest = args.nloudest, params = True) 
#         else:
#             hc_ss, hc_bg = ss.ss_gws(edges, number, realize=args.nreals, 
#                                                loudest = args.nloudest, params = False) 
            
#         log_mem()
#         log.debug(f"{holo.utils.stats(hc_ss)=}")
#         legend = space.param_dict(pnum)
#         log.debug(f"Saving {pnum} to file")
#         if(get_pars):
#             data = dict(fobs=fobs_cents, fobs_edges=fobs_edges, 
#                     hc_ss = hc_ss, hc_bg = hc_bg, sspar = sspar, bgpar = bgpar)
#         else:
#             data = dict(fobs=fobs_cents, fobs_edges=fobs_edges, 
#                     hc_ss = hc_ss, hc_bg = hc_bg)
#         ### EDITED UP TO HERE ###

#         rv = True
#     except Exception as err:
#         log.exception("\n\n")
#         log.exception("="*100)
#         log.exception(f"`run_ss` FAILED on {pnum=}\n")
#         log.exception(err)
#         log.exception("="*100)
#         log.exception("\n\n")
#         rv = False
#         legend = {}
#         data = dict(fail=str(err))

#     if rv:
#         try:
#             fits_data = get_gwb_fits_data(fobs_cents, hc_bg)
#         except Exception as err:
#             log.exception("Failed to load hc_bg fits data!")
#             log.exception(err)
#             fits_data = {}

#     else:
#         fits_data = {}

#     meta_data = dict(
#         pnum=pnum, pdim=space.ndims, nsamples=args.nsamples, librarian_version=__version__,
#         param_names=space.names, params=space._params, samples=space._samples, # prob don't need these for all of them
#     )

#     np.savez(fname, **data, **meta_data, **fits_data, **legend)
#     log.info(f"Saved to {fname}, size {holo.utils.get_file_size(fname)} after {(datetime.now()-beg)}")

#     if rv:
#         try:
#             hname = str(fname.with_suffix('')) + "_strain.png"
#             fig = make_ss_plot(fobs_cents, hc_ss, hc_bg, fits_data)
#             fig.savefig(hname, dpi=300)
#             log.info(f"Saved to {hname}, size {holo.utils.get_file_size(hname)}")
#             plt.close('all')
#         except Exception as err:
#             log.exception("Failed to make strain plots!")
#             log.exception(err)
#         if(get_pars):
#             try:
#                 pname = str(fname.with_suffix('')) + "_pars.png"
#                 fig = make_pars_plot(fobs_cents, hc_ss, hc_bg, sspar, bgpar, fits_data)
#                 fig.savefig(pname, dpi=300)
#                 log.info(f"Saved to {pname}, size {holo.utils.get_file_size(pname)}")
#             except Exception as err:
#                 log.exception("Failed to make pars plots!")
#                 log.exception(err)
            
#     return rv

def main():

    from argparse import ArgumentParser

    parser = ArgumentParser()
    subparsers = parser.add_subparsers(dest="subcommand")

    combine = subparsers.add_parser('combine', help='combine output files')
    combine.add_argument(
        'path', default=None,
        help='library directory to run combination on; must contain the `sims` subdirectory'
    )
    combine.add_argument('--debug', '-d', action='store_true', default=False)

    args = parser.parse_args()
    log.debug(f"{args=}")

    if args.subcommand == 'combine':
        sam_lib_combine(args.path, log, path_sims=Path(args.path).joinpath('sims'))
    else:
        parser.print_help()
        sys.exit()

    return


if __name__ == "__main__":
    main()<|MERGE_RESOLUTION|>--- conflicted
+++ resolved
@@ -24,11 +24,7 @@
 from holodeck.constants import YR
 
 
-<<<<<<< HEAD
-__version__ = "0.1.1"
-=======
 __version__ = "0.2.0"
->>>>>>> 62bf8d70
 
 FITS_NBINS_PLAW = [2, 3, 4, 5, 8, 9, 14]
 FITS_NBINS_TURN = [4, 9, 14, 30]
@@ -147,7 +143,6 @@
         Returns
         -------
         space : `_Param_Space` instance
-<<<<<<< HEAD
 
         """
         log.debug(f"loading parameter space from {fname}")
@@ -179,39 +174,6 @@
     def params(self, samp_num):
         return self.param_samples[samp_num]
 
-=======
-
-        """
-        log.debug(f"loading parameter space from {fname}")
-        data = np.load(fname)
-
-        # get the name of the parameter-space class from the file, and try to find this class in the
-        # `holodeck.param_spaces` module
-        class_name = data['class_name'][()]
-        log.debug(f"loaded: {class_name=}, vers={data['librarian_version']}")
-        pspace_class = getattr(holo.param_spaces, class_name, None)
-        # if it is not found, default to the current class/subclass
-        if pspace_class is None:
-            log.warning(f"pspace file {fname} has {class_name=}, not found in `holo.param_spaces`!")
-            pspace_class = cls
-
-        # construct instance with dummy/temporary values (which will be overwritten)
-        space = pspace_class(log, 10, 10, None)
-        if class_name != space.__class__.__name__:
-            err = "loaded class name '{class_name}' does not match this class name '{space.__name__}'!"
-            log.warning(err)
-            # raise RuntimeError(err)
-
-        # Store loaded parameters into the parameter-space instance
-        for key in space._SAVED_ATTRIBUTES:
-            setattr(space, key, data[key][()])
-
-        return space
-
-    def params(self, samp_num):
-        return self.param_samples[samp_num]
-
->>>>>>> 62bf8d70
     def param_dict(self, samp_num):
         rv = {nn: pp for nn, pp in zip(self.param_names, self.params(samp_num))}
         return rv
@@ -222,21 +184,12 @@
     @property
     def shape(self):
         return self.param_samples.shape
-<<<<<<< HEAD
 
     @property
     def nsamples(self):
         return self.shape[0]
 
     @property
-=======
-
-    @property
-    def nsamples(self):
-        return self.shape[0]
-
-    @property
->>>>>>> 62bf8d70
     def npars(self):
         return self.shape[1]
 
@@ -490,9 +443,6 @@
     # ---- Store results from all files
 
     gwb = np.zeros((nsamp, nfreqs, nreals))
-<<<<<<< HEAD
-    gwb, fit_data = _load_library_from_all_files(path_sims, gwb, fit_data, log)
-=======
     gwb, fit_data, bad_files = _load_library_from_all_files(path_sims, gwb, fit_data, log)
     log.info(f"Loaded data from all library files | {utils.stats(gwb)=}")
 
@@ -501,7 +451,6 @@
         msg = "`fit_data` is None, fits have failed.  Attempting to combine data anyway."
         log.error(msg)
         fit_data = {}
->>>>>>> 62bf8d70
 
     # ---- Save to concatenated output file ----
 
@@ -581,17 +530,12 @@
                 shape = (nsamp,) + vv.shape
                 fit_data[kk] = np.zeros(shape)
 
-<<<<<<< HEAD
-    for kk, vv in fit_data.items():
-        log.debug(f"\t{kk:>20s}: {vv.shape}")
-=======
     if fit_data is not None:
         for kk, vv in fit_data.items():
             log.debug(f"\t{kk:>20s}: {vv.shape}")
     else:
         log.warning("Unable to load `fit_data` from any files!")
         fit_data = {}
->>>>>>> 62bf8d70
 
     return fobs, nreals, fit_data
 
@@ -615,11 +559,7 @@
 
     nsamp = gwb.shape[0]
     log.info(f"Collecting data from {nsamp} files")
-<<<<<<< HEAD
-    good_file = np.ones(nsamp, dtype=bool)     #: track which files contain useable data
-=======
     bad_files = np.zeros(nsamp, dtype=bool)     #: track which files contain UN-useable data
->>>>>>> 62bf8d70
     num_fits_failed = 0
     msg = None
     for pnum in tqdm.trange(nsamp):
@@ -634,70 +574,11 @@
             for fk in fit_data.keys():
                 fit_data[fk][pnum, ...] = np.nan
 
-<<<<<<< HEAD
-            good_file[pnum] = False
-=======
             bad_files[pnum] = True
->>>>>>> 62bf8d70
             continue
 
         # store the GWB from this file
         gwb[pnum, :, :] = temp['gwb'][...]
-<<<<<<< HEAD
-
-        # store all of the fit data
-        fits_bad = False
-        for fk in fit_data.keys():
-            try:
-                fit_data[fk][pnum, ...] = temp[fk][...]
-            except Exception as err:
-                # only count the first time it fails
-                if not fits_bad:
-                    num_fits_failed += 1
-                fits_bad = True
-                fit_data[fk][pnum, ...] = np.nan
-                msg = str(err)
-
-        if fits_bad:
-            log.warning(f"Missing fit keys in file {pnum} = {fname.name}")
-
-    if num_fits_failed > 0:
-        log.warning(f"Missing fit keys in {num_fits_failed}/{nsamp} = {num_fits_failed/nsamp:.2e} files!")
-        log.warning(msg)
-
-    log.info(f"{utils.frac_str(~good_file)} files are failures")
-
-    return gwb, fit_data
-
-
-def ss_lib_combine(path_output, log, get_pars, path_sims=None, path_pspace=None):
-    """
-
-    Arguments
-    ---------
-    path_output : str or Path,
-        Path to output directory where combined library will be saved.
-    log : `logging.Logger`
-        Logging instance.
-    get_pars : bool
-        Whether or not to include binary parameters, 'sspar' and 'bgpar'.
-    path_sims : str or None,
-        Path to output directory containing simulation files.
-        If `None` this is set to be the same as `path_output`.
-    path_pspace : str or None,
-        Path to file containing _Param_Space subclass instance.
-        If `None` then `path_output` is searched for a `_Param_Space` save file.
-
-    Returns
-    -------
-    out_filename : Path,
-        Path to library output filename (typically ending with 'sam_lib.hdf5').
-
-    """
-
-    # ---- setup paths
-
-=======
 
         # store all of the fit data
         fits_bad = False
@@ -747,7 +628,6 @@
 
     # ---- setup paths
 
->>>>>>> 62bf8d70
     path_output = Path(path_output)
     log.info(f"Path output = {path_output}")
     # if dedicated simulation path is not given, assume same as general output path
@@ -822,10 +702,6 @@
 
 def _check_ss_files_and_load_shapes(path_sims, nsamp):
     """Check that all `nsamp` files exist in the given path, and load info about array shapes.
-<<<<<<< HEAD
-
-=======
->>>>>>> 62bf8d70
     Arguments
     ---------
     path_sims : str
@@ -833,10 +709,6 @@
     nsamp : int
         Number of simulations/files that should be found.
         This should typically be loaded from the parameter-space object used to generate the library.
-<<<<<<< HEAD
-
-=======
->>>>>>> 62bf8d70
     Returns
     -------
     fobs : (F,) ndarray
@@ -849,10 +721,6 @@
         Dictionary where each key is a fit-parameter in all of the output files.  The values are
         'ndarray's of the appropriate shapes to store fit-parameters from all files.
         The 0th dimension is always for the number-of-files.
-<<<<<<< HEAD
-
-=======
->>>>>>> 62bf8d70
     """
 
     fobs = None
@@ -865,7 +733,6 @@
             err = f"Missing at least file number {ii} out of {nsamp} files!  {temp}"
             log.exception(err)
             raise ValueError(err)
-<<<<<<< HEAD
 
         # if we've already loaded all of the necessary info, then move on to the next file
         if (fobs is not None) and (nreals is not None) and (fit_data is not None) and (nloudest is not None):
@@ -904,7 +771,6 @@
 
 def _load_ss_library_from_all_files(path_sims, hc_ss, hc_bg, fit_data, log, sspar=None, bgpar=None):
     """Load data from all individual simulation files.
-
     Arguments
     ---------
     path_sims : str
@@ -923,7 +789,6 @@
         Array in which to store 'sspar' data from all of 'S' files.
     bgpar : (S, 3, F, R) NDarray or None
         Array in which to store 'bgpar' data from all of 'S' files.
-
     """
 
     nsamp = hc_ss.shape[0]
@@ -956,96 +821,6 @@
             good_file[pnum] = False
             continue
 
-=======
-
-        # if we've already loaded all of the necessary info, then move on to the next file
-        if (fobs is not None) and (nreals is not None) and (fit_data is not None) and (nloudest is not None):
-            continue
-
-        temp = np.load(temp)
-        data_keys = temp.keys()
-
-        if fobs is None:
-            fobs = temp['fobs'][()]
-
-        # find a file that has GWB data in it (not all of them do, if the file was a 'failure' file)
-        if (nreals is None) and ('hc_bg' in data_keys):
-            nreals = temp['hc_bg'].shape[-1]
-        if (nloudest is None) and ('hc_ss' in data_keys):
-            nloudest = temp['hc_ss'].shape[-1]
-
-        # find a file that has fits data in it (it's possible for the fits portion to fail by itself)
-        # initialize arrays to store output data for all files
-        if (fit_data is None) and np.any([kk.startswith('fit_') for kk in data_keys]):
-            fit_data = {}
-            for kk in data_keys:
-                if not kk.startswith('fit_'):
-                    continue
-
-                vv = temp[kk]
-                # arrays need to store values for 'nsamp' files
-                shape = (nsamp,) + vv.shape
-                fit_data[kk] = np.zeros(shape)
-
-    for kk, vv in fit_data.items():
-        log.debug(f"\t{kk:>20s}: {vv.shape}")
-
-    return fobs, nreals, nloudest, fit_data
-
-
-def _load_ss_library_from_all_files(path_sims, hc_ss, hc_bg, fit_data, log, sspar=None, bgpar=None):
-    """Load data from all individual simulation files.
-    Arguments
-    ---------
-    path_sims : str
-        Path to find individual simulation files.
-    hc_ss : (S, F, R, L) NDarray
-        Array in which to store hc_ss data from all of 'S' files.
-        S: num-samples/simulations,  F: num-frequencies,  R: num-realizations, L: num-loudest.
-    hc_bg : (S, F, R) NDarray
-        Array in which to store hc_bg data from all of 'S' files.
-        S: num-samples/simulations,  F: num-frequencies,  R: num-realizations.
-    fit_data : dict
-        Dictionary of ndarrays in which to store fit-parameters.
-    log : `logging.Logger`
-        Logging instance.
-    sspar : (S, 3, F, R, L) NDarray or None
-        Array in which to store 'sspar' data from all of 'S' files.
-    bgpar : (S, 3, F, R) NDarray or None
-        Array in which to store 'bgpar' data from all of 'S' files.
-    """
-
-    nsamp = hc_ss.shape[0]
-    if (sspar is not None) and (bgpar is not None):
-        get_pars = True
-        log.info(f"Collecting hc and pars data from {nsamp} files")
-    else:
-        get_pars = False
-        log.info(f"Collecting hc data from {nsamp} files")
-    good_file = np.ones(nsamp, dtype=bool)     #: track which files contain useable data
-    num_fits_failed = 0
-    num_pars_failed = 0
-    msg = None
-    for pnum in tqdm.trange(nsamp):
-        fname = _ss_fname(path_sims, pnum)
-        temp = np.load(fname, allow_pickle=True)
-        # When a processor fails for a given parameter, the output file is still created with the 'fail' key added
-        if ('fail' in temp) or ('hc_ss' not in temp) or ('hc_bg' not in temp):
-            msg = f"file {pnum=:06d} is a failure file, setting values to NaN ({fname})"
-            log.warning(msg)
-            # set all parameters to NaN for failure files.  Note that this is distinct from gwb=0.0 which can be real.
-            hc_ss[pnum, :, :, :] = np.nan
-            hc_bg[pnum, :, :] = np.nan
-            for fk in fit_data.keys():
-                fit_data[fk][pnum, ...] = np.nan
-            if get_pars:
-                sspar[pnum, :, :, :, :] = np.nan
-                bgpar[pnum, :, :, :] = np.nan
-
-            good_file[pnum] = False
-            continue
-
->>>>>>> 62bf8d70
         # store the char strain from this file
         hc_ss[pnum, :, :, :] = temp['hc_ss'][...]
         hc_bg[pnum, :, :] = temp['hc_bg'][...]
@@ -1091,28 +866,12 @@
     return hc_ss, hc_bg, fit_data, sspar, bgpar
 
 
-<<<<<<< HEAD
-
-def fit_spectra_plaw_hc(freqs, gwb, nbins):
-    nfreq, nreals = np.shape(gwb)
-=======
 def _fit_spectra(freqs, psd, nbins, nfit_pars, fit_func, min_nfreq_valid):
     nfreq, nreals = np.shape(psd)
->>>>>>> 62bf8d70
     assert len(freqs) == nfreq
 
     def fit_if_all_finite(xx, yy):
         if np.any(~np.isfinite(yy)):
-<<<<<<< HEAD
-            pars = np.nan, np.nan
-        else:
-            pars = utils.fit_powerlaw(xx, yy)
-        return pars
-
-    nfreq_bins = len(nbins)
-    fit_pars = np.zeros((nfreq_bins, nreals, 2))
-    fit_med_pars = np.zeros((nfreq_bins, 2))
-=======
             pars = [np.nan] * nfit_pars
         else:
             sel = (yy > 0.0)
@@ -1125,61 +884,27 @@
     nfreq_bins = len(nbins)
     fit_pars = np.zeros((nfreq_bins, nreals, nfit_pars))
     fit_med_pars = np.zeros((nfreq_bins, nfit_pars))
->>>>>>> 62bf8d70
     for ii, num in enumerate(nbins):
         if num > nfreq:
             raise ValueError(f"Cannot fit for {num=} bins, data has {nfreq=} frequencies!")
 
         num = None if (num == 0) else num
         cut = slice(None, num)
-<<<<<<< HEAD
-        xx = freqs[cut]*YR
-
-        # fit the median spectra
-        yy = np.median(gwb, axis=-1)[cut]
-=======
         xx = freqs[cut]
 
         # fit the median spectra
         yy = np.median(psd, axis=-1)[cut]
->>>>>>> 62bf8d70
         fit_med_pars[ii] = fit_if_all_finite(xx, yy)
 
         # fit each realization of the spectra
         for rr in range(nreals):
-<<<<<<< HEAD
-            yy = gwb[cut, rr]
-=======
             yy = psd[cut, rr]
->>>>>>> 62bf8d70
             fit_pars[ii, rr, :] = fit_if_all_finite(xx, yy)
 
     return nbins, fit_pars, fit_med_pars
 
 
 def fit_spectra_plaw(freqs, psd, nbins):
-<<<<<<< HEAD
-    nfreq, nreals = np.shape(psd)
-    assert len(freqs) == nfreq
-
-    def fit_if_all_finite(xx, yy):
-        if np.any(~np.isfinite(yy)):
-            pars = np.nan, np.nan
-        else:
-            pars = utils.fit_powerlaw_psd(xx, yy, 1/YR)
-        return pars
-
-    nfreq_bins = len(nbins)
-    fit_pars = np.zeros((nfreq_bins, nreals, 2))
-    fit_med_pars = np.zeros((nfreq_bins, 2))
-    for ii, num in enumerate(nbins):
-        if num > nfreq:
-            raise ValueError(f"Cannot fit for {num=} bins, data has {nfreq=} frequencies!")
-
-        num = None if (num == 0) else num
-        cut = slice(None, num)
-        xx = freqs[cut]
-=======
     fit_func = lambda xx, yy: utils.fit_powerlaw_psd(xx, yy, 1/YR)
     nfit_pars = 2
     # min_nfreq_valid = 2
@@ -1193,61 +918,17 @@
     # min_nfreq_valid = 3
     min_nfreq_valid = nfit_pars
     return _fit_spectra(freqs, psd, nbins, nfit_pars, fit_func, min_nfreq_valid)
->>>>>>> 62bf8d70
-
-        # fit the median spectra
-        yy = np.median(psd, axis=-1)[cut]
-        fit_med_pars[ii] = fit_if_all_finite(xx, yy)
-
-<<<<<<< HEAD
-        # fit each realization of the spectra
-        for rr in range(nreals):
-            yy = psd[cut, rr]
-            fit_pars[ii, rr, :] = fit_if_all_finite(xx, yy)
-
-    return nbins, fit_pars, fit_med_pars
-
-
-def fit_spectra_turn(freqs, psd, nbins):
-    nfreq, nreals = np.shape(psd)
-    assert len(freqs) == nfreq
-
-    def fit_if_all_finite(xx, yy):
-        if np.any(~np.isfinite(yy)):
-            pars = np.nan, np.nan
-        else:
-            pars = utils.fit_turnover_psd(xx, yy, 1/YR)
-        return pars
-
-    nfreq_bins = len(nbins)
-    fit_pars = np.zeros((nfreq_bins, nreals, 4))
-    fit_med_pars = np.zeros((nfreq_bins, 4))
-    for ii, num in enumerate(nbins):
-        if num > nfreq:
-            raise ValueError(f"Cannot fit for {num=} bins, data has {nfreq=} frequencies!")
 
         num = None if (num == 0) else num
         cut = slice(None, num)
         xx = freqs[cut]
 
-        # fit the median spectra
-        yy = np.median(psd, axis=-1)[cut]
-        fit_med_pars[ii, :] = fit_if_all_finite(xx, yy)
-
-        # fit each realization of the spectra
-        for rr in range(nreals):
-            yy = psd[cut, rr]
-            fit_pars[ii, rr, :] = fit_if_all_finite(xx, yy)
-
-    return nbins, fit_pars, fit_med_pars
-=======
 def fit_spectra_plaw_hc(freqs, gwb, nbins):
     fit_func = lambda xx, yy: utils.fit_powerlaw(xx, yy)
     nfit_pars = 2
     # min_nfreq_valid = 2
     min_nfreq_valid = nfit_pars
     return _fit_spectra(freqs, gwb, nbins, nfit_pars, fit_func, min_nfreq_valid)
->>>>>>> 62bf8d70
 
 
 def make_gwb_plot(fobs, gwb, fit_data):
@@ -1255,7 +936,6 @@
     psd = utils.char_strain_to_psd(fobs[:, np.newaxis], gwb)
     fig = holo.plot.plot_gwb(fobs, psd)
     ax = fig.axes[0]
-<<<<<<< HEAD
 
     xx = fobs * YR
     yy = 1e-15 * np.power(xx, -2.0/3.0)
@@ -1282,100 +962,20 @@
 
         plot_nbins = [14, 30]
 
-=======
-
-    xx = fobs * YR
-    yy = 1e-15 * np.power(xx, -2.0/3.0)
-    ax.plot(xx, yy, 'k--', alpha=0.5, lw=1.0, label=r"$10^{-15} \cdot f_\mathrm{yr}^{-2/3}$")
-
-    if len(fit_data) > 0:
-        fit_nbins = fit_data['fit_plaw_nbins']
-        med_pars = fit_data['fit_plaw_med']
-
-        plot_nbins = [4, 14]
-
->>>>>>> 62bf8d70
         for nbins in plot_nbins:
             idx = fit_nbins.index(nbins)
             pars = med_pars[idx]
 
             pars[0] = 10.0 ** pars[0]
-<<<<<<< HEAD
-=======
-            yy = holo.utils._func_powerlaw_psd(fobs, 1/YR, *pars)
-            label = fit_nbins[idx]
-            label = 'all' if label in [0, None] else f"{label:02d}"
-            ax.plot(xx, yy, alpha=0.75, lw=1.0, label="plaw: " + str(label) + " bins", ls='--')
-
-        fit_nbins = fit_data['fit_turn_nbins']
-        med_pars = fit_data['fit_turn_med']
-
-        plot_nbins = [14, 30]
-
-        for nbins in plot_nbins:
-            idx = fit_nbins.index(nbins)
-            pars = med_pars[idx]
-
-            pars[0] = 10.0 ** pars[0]
->>>>>>> 62bf8d70
             zz = holo.utils._func_turnover_psd(fobs, 1/YR, *pars)
             label = fit_nbins[idx]
             label = 'all' if label in [0, None] else f"{label:02d}"
             ax.plot(xx, zz, alpha=0.75, lw=1.0, label="turn: " + str(label) + " bins")
-<<<<<<< HEAD
 
     ax.legend(fontsize=6, loc='upper right')
 
     return fig
 
-# def get_hc_bg_fits_data(fobs_cents, gwb):
-#     # these values must match label construction!
-#     nbins = [5, 10, 15, 0]
-#     nbins, fit_pars, fit_med_pars  = fit_spectra_plaw_hc(fobs_cents, gwb, nbins=nbins)
-#     # nbins, lamp, plaw, med_lamp, med_plaw
-
-#     label = (
-#         f"log10(A10)={med_lamp[1]:.2f}, G10={med_plaw[1]:.4f}"
-#         " | "
-#         f"log10(A)={med_lamp[-1]:.2f}, G={med_plaw[-1]:.4f}"
-#     )
-
-#     fits_data = dict(
-#         fit_nbins=nbins, fit_lamp=lamp, fit_plaw=plaw, fit_med_lamp=med_lamp, fit_med_plaw=med_plaw, fit_label=label
-#     )
-#     return fits_data
-
-# def make_ss_plot(fobs, hc_ss, hc_bg, fits_data):
-#     fig = holo.plot.plot_gwb(fobs, gwb=hc_bg, hc_ss=hc_ss)
-#     ax = fig.axes[0]
-
-#     if len(fits_data):
-#         xx = fobs * YR
-#         yy = 1e-15 * np.power(xx, -2.0/3.0)
-#         ax.plot(xx, yy, 'r-', alpha=0.5, lw=1.0, label="$10^{-15} \cdot f_\\mathrm{yr}^{-2/3}$")
-
-#         fits = get_hc_bg_fits_data(fobs, hc_bg)
-
-#         for ls, idx in zip([":", "--"], [1, -1]):
-#             med_lamp = fits['fit_med_lamp'][idx]
-#             med_plaw = fits['fit_med_plaw'][idx]
-#             yy = (10.0 ** med_lamp) * (xx ** med_plaw)
-#             label = fits['fit_nbins'][idx]
-#             label = 'all' if label in [0, None] else label
-#             ax.plot(xx, yy, color='k', ls=ls, alpha=0.5, lw=2.0, label=str(label) + " bins")
-
-#         label = fits['fit_label'].replace(" | ", "\n")
-#         fig.text(0.99, 0.99, label, fontsize=6, ha='right', va='top')
-
-#     return fig
-
-=======
-
-    ax.legend(fontsize=6, loc='upper right')
-
-    return fig
-
->>>>>>> 62bf8d70
 def make_ss_plot(fobs, hc_ss, hc_bg, fit_data):
     # fig = holo.plot.plot_gwb(fobs, gwb)
     psd_bg = utils.char_strain_to_psd(fobs[:, np.newaxis], hc_bg)
@@ -1386,7 +986,6 @@
     xx = fobs * YR
     yy = 1e-15 * np.power(xx, -2.0/3.0)
     ax.plot(xx, yy, 'k--', alpha=0.5, lw=1.0, label=r"$10^{-15} \cdot f_\mathrm{yr}^{-2/3}$")
-<<<<<<< HEAD
 
     if len(fit_data) > 0:
         fit_nbins = fit_data['fit_plaw_nbins']
@@ -1423,31 +1022,6 @@
 
     return fig
 
-# def make_pars_plot(fobs, hc_ss, hc_bg, sspar, bgpar, fits_data):
-#     fig = holo.plot.plot_pars(fobs, hc_ss, hc_bg, sspar, bgpar)
-#     # add plaw and fits to hc plot
-#     ax = fig.axes[3]
-#     if len(fits_data):
-#         xx = fobs * YR
-#         yy = 1e-15 * np.power(xx, -2.0/3.0)
-#         ax.plot(xx, yy, 'r-', alpha=0.5, lw=1.0, label="$10^{-15} \cdot f_\\mathrm{yr}^{-2/3}$")
-
-#         fits = get_hc_bg_fits_data(fobs, hc_bg)
-
-#         for ls, idx in zip([":", "--"], [1, -1]):
-#             med_lamp = fits['fit_med_lamp'][idx]
-#             med_plaw = fits['fit_med_plaw'][idx]
-#             yy = (10.0 ** med_lamp) * (xx ** med_plaw)
-#             label = fits['fit_nbins'][idx]
-#             label = 'all' if label in [0, None] else label
-#             ax.plot(xx, yy, color='k', ls=ls, alpha=0.5, lw=2.0, label=str(label) + " bins")
-
-#         label = fits['fit_label'].replace(" | ", "\n")
-#         fig.text(0.93, 0.93, label, fontsize=6, ha='right', va='top')
-#         # fig.tight_layout()
-
-#     return fig
-
 def make_pars_plot(fobs, hc_ss, hc_bg, sspar, bgpar):
     # fig = holo.plot.plot_gwb(fobs, gwb)
     fig = holo.plot.plot_pars(fobs, hc_ss, hc_bg, sspar, bgpar)
@@ -1456,61 +1030,12 @@
     xx = fobs * YR
     yy = 1e-15 * np.power(xx, -2.0/3.0)
     ax.plot(xx, yy, 'k--', alpha=0.5, lw=1.0, label=r"$10^{-15} \cdot f_\mathrm{yr}^{-2/3}$")
-=======
-
-    if len(fit_data) > 0:
-        fit_nbins = fit_data['fit_plaw_nbins']
-        med_pars = fit_data['fit_plaw_med']
-
-        plot_nbins = [4, 14]
-
-        for nbins in plot_nbins:
-            idx = fit_nbins.index(nbins)
-            pars = med_pars[idx]
-
-            pars[0] = 10.0 ** pars[0]
-            yy = holo.utils._func_powerlaw_psd(fobs, 1/YR, *pars)
-            label = fit_nbins[idx]
-            label = 'all' if label in [0, None] else f"{label:02d}"
-            ax.plot(xx, yy, alpha=0.75, lw=1.0, label="plaw: " + str(label) + " bins", ls='--')
-
-        fit_nbins = fit_data['fit_turn_nbins']
-        med_pars = fit_data['fit_turn_med']
-
-        plot_nbins = [14, 30]
-
-        for nbins in plot_nbins:
-            idx = fit_nbins.index(nbins)
-            pars = med_pars[idx]
-
-            pars[0] = 10.0 ** pars[0]
-            zz = holo.utils._func_turnover_psd(fobs, 1/YR, *pars)
-            label = fit_nbins[idx]
-            label = 'all' if label in [0, None] else f"{label:02d}"
-            ax.plot(xx, zz, alpha=0.75, lw=1.0, label="turn: " + str(label) + " bins")
->>>>>>> 62bf8d70
 
     ax.legend(fontsize=6, loc='upper right')
 
     return fig
 
-<<<<<<< HEAD
-=======
-def make_pars_plot(fobs, hc_ss, hc_bg, sspar, bgpar):
-    # fig = holo.plot.plot_gwb(fobs, gwb)
-    fig = holo.plot.plot_pars(fobs, hc_ss, hc_bg, sspar, bgpar)
-    ax = fig.axes[3]
-
-    xx = fobs * YR
-    yy = 1e-15 * np.power(xx, -2.0/3.0)
-    ax.plot(xx, yy, 'k--', alpha=0.5, lw=1.0, label=r"$10^{-15} \cdot f_\mathrm{yr}^{-2/3}$")
-
-    ax.legend(fontsize=6, loc='upper right')
-
-    return fig
-
-
->>>>>>> 62bf8d70
+
 def run_sam_at_pspace_num(args, space, pnum):
     """Run the SAM simulation for sample-parameter `pnum` in the `space` parameter-space.
 
@@ -1592,17 +1117,12 @@
                 fit_turn_nbins=turn_nbins, fit_turn=fit_turn, fit_turn_med=fit_turn_med,
             )
         except Exception as err:
-<<<<<<< HEAD
-            log.exception("Failed to load gwb fits data!")
-            log.exception(err)
-=======
             log.error("Failed to load gwb fits data!")
             log.error(err)
             if "Number of calls to function has reached maxfev" in str(err):
                 log.exception("fit did not converge.")
             else:
                 log.exception(err)
->>>>>>> 62bf8d70
 
     # ---- Save data to file
 
@@ -1630,8 +1150,6 @@
 def run_ss_at_pspace_num(args, space, pnum):
     """Run single source and background strain calculations for the SAM simulation 
     for sample-parameter `pnum` in the `space` parameter-space.
-<<<<<<< HEAD
-
     Arguments
     ---------
     args : `argparse.ArgumentParser` instance
@@ -1641,12 +1159,10 @@
         Parameter space from which to load `sam` and `hard` instances.
     pnum : int
         Which parameter-sample from `space` should be run.
-
     Returns
     -------
     rv : bool
         True if this simulation was successfully run.
-
     """
 
     log = args.log
@@ -1785,170 +1301,6 @@
     temp = path.joinpath(temp)
     return temp
 
-def _ss_fname(path, pnum):
-    temp = FNAME_SS_FILE.format(pnum=pnum)
-    temp = path.joinpath(temp)
-    return temp
-
-def _log_mem_usage(log):
-    # results.ru_maxrss is KB on Linux, B on macos
-    mem_max = (resource.getrusage(resource.RUSAGE_SELF).ru_maxrss / 1024 ** 2)
-    process = psutil.Process(os.getpid())
-    mem_rss = process.memory_info().rss / 1024**3
-    mem_vms = process.memory_info().vms / 1024**3
-    log.info(f"Current memory usage: max={mem_max:.2f} GB, RSS={mem_rss:.2f} GB, VMS={mem_vms:.2f} GB")
-=======
-    Arguments
-    ---------
-    args : `argparse.ArgumentParser` instance
-        Arguments from the `gen_lib_sams.py` script.
-        NOTE: this should be improved.
-    space : _Param_Space instance
-        Parameter space from which to load `sam` and `hard` instances.
-    pnum : int
-        Which parameter-sample from `space` should be run.
-    Returns
-    -------
-    rv : bool
-        True if this simulation was successfully run.
-    """
-
-    log = args.log
-
-    # ---- get output filename for this simulation, check if already exists
-
-    ss_fname = _ss_fname(args.output_sims, pnum)
-    beg = datetime.now()
-    log.info(f"{pnum=} :: {ss_fname=} beginning at {beg}")
-    if ss_fname.exists():
-        log.info(f"File {ss_fname} already exists.  {args.recreate=}")
-        # skip existing files unless we specifically want to recreate them
-        if not args.recreate:
-            return True
-
-    # ---- Setup PTA frequencies
-
-    pta_dur = args.pta_dur * YR
-    nfreqs = args.nfreqs
-    hifr = nfreqs/pta_dur
-    pta_cad = 1.0 / (2 * hifr)
-    fobs_cents = holo.utils.nyquist_freqs(pta_dur, pta_cad)
-    fobs_edges = holo.utils.nyquist_freqs_edges(pta_dur, pta_cad)
-    log.info(f"Created {fobs_cents.size} frequency bins")
-    log.info(f"\t[{fobs_cents[0]*YR}, {fobs_cents[-1]*YR}] [1/yr]")
-    log.info(f"\t[{fobs_cents[0]*1e9}, {fobs_cents[-1]*1e9}] [nHz]")
-    _log_mem_usage(log)
-    assert nfreqs == fobs_cents.size
-    get_pars = bool(args.get_pars)
-
-    # ---- Calculate hc_ss, hc_bg, sspar, and bgpar from SAM
-
-    try:
-        log.debug("Selecting `sam` and `hard` instances")
-        sam, hard = space(pnum)
-        _log_mem_usage(log)
-
-        log.debug(f"Calculating 'edges' and 'number' for this SAM.")
-        fobs_orb_edges = fobs_edges / 2.0 
-        fobs_orb_cents = fobs_cents/ 2.0
-        # edges
-        edges, dnum = sam.dynamic_binary_number(hard, fobs_orb=fobs_orb_cents) # should the zero stalled option be part of the parameter space?
-        edges[-1] = fobs_orb_edges
-        # integrate for number
-        number = utils._integrate_grid_differential_number(edges, dnum, freq=False)
-        number = number * np.diff(np.log(fobs_edges))  
-        _log_mem_usage(log)
-        
-        if(get_pars):
-            log.debug(f"Calculating 'hc_ss', 'hc_bg', 'sspar', and 'bgpar' for shape ({fobs_cents.size}, {args.nreals})")
-            hc_ss, hc_bg, sspar, bgpar = ss.ss_gws(edges, number, realize=args.nreals, 
-                                               loudest = args.nloudest, params = True)
-        else:
-            log.debug(f"Calculating 'hc_ss' and 'hc_bg' only for shape ({fobs_cents.size}, {args.nreals})")
-            hc_ss, hc_bg = ss.ss_gws(edges, number, realize=args.nreals, 
-                                               loudest = args.nloudest, params = False) 
-        _log_mem_usage(log)
-        log.debug(f"{holo.utils.stats(hc_ss)=}")
-        log.debug(f"{holo.utils.stats(hc_bg)=}")
-        if(get_pars):
-            log.debug(f"{holo.utils.stats(sspar)=}")
-            log.debug(f"{holo.utils.stats(bgpar)=}")
-
-        log.debug(f"Saving {pnum} to file")
-        if(get_pars):
-            data = dict(fobs=fobs_cents, fobs_edges=fobs_edges, 
-                    hc_ss = hc_ss, hc_bg = hc_bg, sspar = sspar, bgpar = bgpar)
-        else:
-            data = dict(fobs=fobs_cents, fobs_edges=fobs_edges, 
-                    hc_ss = hc_ss, hc_bg = hc_bg)
-        rv = True
-    except Exception as err:
-        log.exception(f"`run_ss` FAILED on {pnum=}\n")
-        log.exception(err)
-        rv = False
-        data = dict(fail=str(err))
-
-    # ---- Fit hc_bg spectra
-
-    fit_data = {}
-    if rv:
-        log.info("calculating hc_bg spectra fits")
-        try:
-            psd = utils.char_strain_to_psd(fobs_cents[:, np.newaxis], hc_bg)
-            plaw_nbins, fit_plaw, fit_plaw_med = fit_spectra_plaw(fobs_cents, psd, FITS_NBINS_PLAW)
-            turn_nbins, fit_turn, fit_turn_med = fit_spectra_turn(fobs_cents, psd, FITS_NBINS_TURN)
-
-            fit_data = dict(
-                fit_plaw_nbins=plaw_nbins, fit_plaw=fit_plaw, fit_plaw_med=fit_plaw_med,
-                fit_turn_nbins=turn_nbins, fit_turn=fit_turn, fit_turn_med=fit_turn_med,
-            )
-        except Exception as err:
-            log.exception("Failed to load hc_bg fits data!")
-            log.exception(err)
-
-    # ---- Save data to file
-
-    np.savez(ss_fname, **data, **fit_data)
-    log.info(f"Saved to {ss_fname}, size {holo.utils.get_file_size(ss_fname)} after {(datetime.now()-beg)}")
-
-    # ---- Plot hc and pars
-
-    if rv and args.plot:
-        log.info("generating characteristic strain/psd plots")
-        try:
-            plot_fname = args.output_plots.joinpath(ss_fname.name)
-            hc_fname = str(plot_fname.with_suffix(''))+"_strain.png"
-            fig = holo.plot.plot_bg_ss(fobs_cents, bg=hc_bg, ss=hc_ss)
-            fig.savefig(hc_fname, dpi=100)
-            psd_fname = str(plot_fname.with_suffix('')) + "_psd.png"
-            fig = make_ss_plot(fobs_cents, hc_ss, hc_bg, fit_data)
-            fig.savefig(psd_fname, dpi=100)
-            log.info(f"Saved to {psd_fname}, size {holo.utils.get_file_size(psd_fname)}")
-            plt.close('all')
-        except Exception as err:
-            log.exception("Failed to make strain plot!")
-            log.exception(err)
-        if(get_pars):
-            log.info("generating pars plots")
-            try:
-                pars_fname = str(plot_fname.with_suffix('')) + "_pars.png"
-                fig = make_pars_plot(fobs_cents, hc_ss, hc_bg, sspar, bgpar)
-                fig.savefig(pars_fname, dpi=100)
-                log.info(f"Saved to {pars_fname}, size {holo.utils.get_file_size(pars_fname)}")
-                plt.close('all')
-            except Exception as err:
-                log.exception("Failed to make pars plot!")
-                log.exception(err)
-
-
-    return rv
-
-
-def _sim_fname(path, pnum):
-    temp = FNAME_SIM_FILE.format(pnum=pnum)
-    temp = path.joinpath(temp)
-    return temp
-
 
 def _log_mem_usage(log):
     # results.ru_maxrss is KB on Linux, B on macos
@@ -1968,126 +1320,8 @@
     else:
         log.info(msg)
 
->>>>>>> 62bf8d70
     return
 
-# def run_ss_at_pspace_num(args, space, pnum, path_output):
-#     log = args.log
-#     fname = f"lib_ss__p{pnum:06d}.npz"
-#     fname = Path(path_output, fname)
-#     beg = datetime.now()
-#     log.info(f"{pnum=} :: {fname=} beginning at {beg}")
-#     if fname.exists():
-#         log.warning(f"File {fname} already exists.")
-
-#     def log_mem():
-#         # results.ru_maxrss is KB on Linux, B on macos
-#         mem_max = (resource.getrusage(resource.RUSAGE_SELF).ru_maxrss / 1024 ** 2)
-#         process = psutil.Process(os.getpid())
-#         mem_rss = process.memory_info().rss / 1024**3
-#         mem_vms = process.memory_info().vms / 1024**3
-#         log.info(f"Current memory usage: max={mem_max:.2f} GB, RSS={mem_rss:.2f} GB, VMS={mem_vms:.2f} GB")
-
-#     pta_dur = args.pta_dur * YR
-#     nfreqs = args.nfreqs
-#     hifr = nfreqs/pta_dur
-#     pta_cad = 1.0 / (2 * hifr)
-#     fobs_cents = holo.utils.nyquist_freqs(pta_dur, pta_cad)
-#     fobs_edges = holo.utils.nyquist_freqs_edges(pta_dur, pta_cad)
-#     log.info(f"Created {fobs_cents.size} frequency bins")
-#     log.info(f"\t[{fobs_cents[0]*YR}, {fobs_cents[-1]*YR}] [1/yr]")
-#     log.info(f"\t[{fobs_cents[0]*1e9}, {fobs_cents[-1]*1e9}] [nHz]")
-#     log_mem()
-#     assert nfreqs == fobs_cents.size
-#     get_pars = bool(args.get_pars)
-
-#     try:
-#         log.debug("Selecting `sam` and `hard` instances")
-#         sam, hard = space(pnum)
-#         log_mem()
-
-#         ### HERE IS WHERE THINGS CHANGE FOR SS ###
-#         log.debug(f"Calculating SS and BG GWs for shape ({fobs_cents.size}, {args.nreals})")
-#         fobs_orb_edges = fobs_edges / 2.0 
-#         fobs_orb_cents = fobs_cents/ 2.0
-#         # edges
-#         edges, dnum = sam.dynamic_binary_number(hard, fobs_orb=fobs_orb_cents) # should the zero stalled option be part of the parameter space?
-#         edges[-1] = fobs_orb_edges
-#         # integrate for number
-#         number = utils._integrate_grid_differential_number(edges, dnum, freq=False)
-#         number = number * np.diff(np.log(fobs_edges))  
-#         # gws
-#         if(get_pars):
-#             hc_ss, hc_bg, sspar, bgpar = ss.ss_gws(edges, number, realize=args.nreals, 
-#                                                loudest = args.nloudest, params = True) 
-#         else:
-#             hc_ss, hc_bg = ss.ss_gws(edges, number, realize=args.nreals, 
-#                                                loudest = args.nloudest, params = False) 
-            
-#         log_mem()
-#         log.debug(f"{holo.utils.stats(hc_ss)=}")
-#         legend = space.param_dict(pnum)
-#         log.debug(f"Saving {pnum} to file")
-#         if(get_pars):
-#             data = dict(fobs=fobs_cents, fobs_edges=fobs_edges, 
-#                     hc_ss = hc_ss, hc_bg = hc_bg, sspar = sspar, bgpar = bgpar)
-#         else:
-#             data = dict(fobs=fobs_cents, fobs_edges=fobs_edges, 
-#                     hc_ss = hc_ss, hc_bg = hc_bg)
-#         ### EDITED UP TO HERE ###
-
-#         rv = True
-#     except Exception as err:
-#         log.exception("\n\n")
-#         log.exception("="*100)
-#         log.exception(f"`run_ss` FAILED on {pnum=}\n")
-#         log.exception(err)
-#         log.exception("="*100)
-#         log.exception("\n\n")
-#         rv = False
-#         legend = {}
-#         data = dict(fail=str(err))
-
-#     if rv:
-#         try:
-#             fits_data = get_gwb_fits_data(fobs_cents, hc_bg)
-#         except Exception as err:
-#             log.exception("Failed to load hc_bg fits data!")
-#             log.exception(err)
-#             fits_data = {}
-
-#     else:
-#         fits_data = {}
-
-#     meta_data = dict(
-#         pnum=pnum, pdim=space.ndims, nsamples=args.nsamples, librarian_version=__version__,
-#         param_names=space.names, params=space._params, samples=space._samples, # prob don't need these for all of them
-#     )
-
-#     np.savez(fname, **data, **meta_data, **fits_data, **legend)
-#     log.info(f"Saved to {fname}, size {holo.utils.get_file_size(fname)} after {(datetime.now()-beg)}")
-
-#     if rv:
-#         try:
-#             hname = str(fname.with_suffix('')) + "_strain.png"
-#             fig = make_ss_plot(fobs_cents, hc_ss, hc_bg, fits_data)
-#             fig.savefig(hname, dpi=300)
-#             log.info(f"Saved to {hname}, size {holo.utils.get_file_size(hname)}")
-#             plt.close('all')
-#         except Exception as err:
-#             log.exception("Failed to make strain plots!")
-#             log.exception(err)
-#         if(get_pars):
-#             try:
-#                 pname = str(fname.with_suffix('')) + "_pars.png"
-#                 fig = make_pars_plot(fobs_cents, hc_ss, hc_bg, sspar, bgpar, fits_data)
-#                 fig.savefig(pname, dpi=300)
-#                 log.info(f"Saved to {pname}, size {holo.utils.get_file_size(pname)}")
-#             except Exception as err:
-#                 log.exception("Failed to make pars plots!")
-#                 log.exception(err)
-            
-#     return rv
 
 def main():
 
