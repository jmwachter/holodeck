"""
"""

import abc

import h5py
import numpy as np
import tqdm

from scipy.stats import qmc
import pyDOE

import holodeck as holo


class _Parameter_Space(abc.ABC):

    _PARAM_NAMES = []

    def __init__(self, log, nsamples, sam_shape, **kwargs):

        self.log = log
        self.nsamples = nsamples
        self.sam_shape = sam_shape

        names = []
        params = []

        log.debug(f"Loading parameters: {self._PARAM_NAMES}")
        for par in self._PARAM_NAMES:
            if par not in kwargs:
                err = f"Parameter '{par}' missing from kwargs={kwargs}!"
                log.exception(err)
                raise ValueError(err)

            vv = kwargs.pop(par)
            msg = f"{par}: {vv}"
            log.debug(f"\t{msg}")
            try:
                vv = np.linspace(*vv)
            except Exception as err:
                log.exception(f"Failed to create spacing from: {msg} ({err})")
                raise

            names.append(par)
            params.append(vv)

        '''
        self.gsmf_phi0 = np.linspace(*gsmf_phi0)
        self.times = np.logspace(*np.log10(times[:2]), times[2])
        self.gpf_qgamma = np.linspace(*gpf_qgamma)
        self.hard_gamma_inner = np.linspace(*hard_gamma_inner)
        self.mmb_amp = np.linspace(*mmb_amp)
        self.mmb_plaw = np.linspace(*mmb_plaw)
        params = [
            self.gsmf_phi0,
            self.times,   # [Gyr]
            self.gpf_qgamma,
            self.hard_gamma_inner,
            self.mmb_amp,
            self.mmb_plaw
        ]
        self.names = [
            'gsmf_phi0',
            'times',
            'gpf_qgamma',
            'hard_gamma_inner',
            'mmb_amp',
            'mmb_plaw'
        ]
        '''

        self.paramdimen = len(params)
        self.params = params
        self.names = names
        maxints = [tmparr.size for tmparr in params]

        # do scipy LHS
        if False:
            LHS = qmc.LatinHypercube(d=self.paramdimen, centered=False, strength=1)
            # if strength = 2, then n must be equal to p**2, with p prime, and d <= p + 1
            sampleindxs = LHS.random(n=nsamples)

        # do pyDOE LHS
        else:
            sampleindxs = pyDOE.lhs(n=self.paramdimen, samples=nsamples, criterion='m')

        for i in range(self.paramdimen):
            sampleindxs[:, i] = np.floor(maxints[i] * sampleindxs[:, i])

        sampleindxs = sampleindxs.astype(int)
        log.debug(f"d={len(params)} samplelims={maxints} {nsamples=}")
        self.sampleindxs = sampleindxs

<<<<<<< HEAD
        self.param_grid = np.meshgrid(*params, indexing='ij')
        self.shape = self.param_grid[0].shape
=======
        # self.param_grid = np.meshgrid(*params, indexing='ij')
        # self.shape = self.param_grid[0].shape
        self.shape = tuple([len(pp) for pp in params])
>>>>>>> cd2ffa9e
        self.size = np.product(self.shape)
        if self.size < nsamples:
            err = (
                f"There are only {self.size} gridpoints in parameter space but you are requesting "
                f"{nsamples} samples of them. They will be over-sampled!"
            )
            log.warning(err)

<<<<<<< HEAD
        self.param_grid = np.moveaxis(self.param_grid, 0, -1)
=======
        # self.param_grid = np.moveaxis(self.param_grid, 0, -1)
>>>>>>> cd2ffa9e

        pass

    def number_to_index(self, num):
        idx = np.unravel_index(num, self.shape)
        return idx

    def lhsnumber_to_index(self, lhsnum):
        idx = tuple(self.sampleindxs[lhsnum])
        return idx

    def index_to_number(self, idx):
        num = np.ravel_multi_index(idx, self.shape)
        return num

<<<<<<< HEAD
    def param_dict_for_number(self, num):
        idx = self.number_to_index(num)
        pars = self.param_grid[idx]
=======
    def params_at_index(self, index):
        assert len(index) == len(self.params)
        pars = [pp[ii] for pp, ii in zip(self.params, index)]
        return pars

    def param_dict_for_number(self, num):
        idx = self.number_to_index(num)
        # pars = self.param_grid[idx]
        pars = self.params_at_index(idx)
>>>>>>> cd2ffa9e
        rv = {nn: pp for nn, pp in zip(self.names, pars)}
        return rv

    def param_dict_for_lhsnumber(self, lhsnum):
        idx = self.lhsnumber_to_index(lhsnum)
<<<<<<< HEAD
        pars = self.param_grid[idx]
=======
        # pars = self.param_grid[idx]
        pars = self.params_at_index(idx)
>>>>>>> cd2ffa9e
        rv = {nn: pp for nn, pp in zip(self.names, pars)}
        return rv

    def params_for_number(self, num):
        idx = self.number_to_index(num)
<<<<<<< HEAD
        pars = self.param_grid[idx]
=======
        # pars = self.param_grid[idx]
        pars = self.params_at_index(idx)
>>>>>>> cd2ffa9e
        return pars

    def params_for_lhsnumber(self, lhsnum):
        idx = self.lhsnumber_to_index(lhsnum)
<<<<<<< HEAD
        pars = self.param_grid[idx]
        return pars

    # @abc.abstractmethod
    def sam_for_number(self, num):
        raise
        return

    @abc.abstractmethod
    def sam_for_lhsnumber(self, lhsnum):
        return

class _LHS_Parameter_Space(_Parameter_Space):

    _PARAM_NAMES = []

    def __init__(self, log, nsamples, sam_shape, lhs_sampler='scipy', seed=None, **kwargs):

        self.log = log
        self.nsamples = nsamples
        self.sam_shape = sam_shape
        self.lhs_sampler = lhs_sampler
        self.seed = seed

        names = []
        param_ranges = []

        log.debug(f"Loading parameters: {self._PARAM_NAMES}")
        for par in self._PARAM_NAMES:
            if par not in kwargs:
                err = f"Parameter '{par}' missing from kwargs={kwargs}!"
                log.exception(err)
                raise ValueError(err)

            vv = kwargs.pop(par)
            msg = f"{par}: {vv}"
            log.debug(f"\t{msg}")            
            if len(vv) > 3 or len(vv) < 2:
                err = f"Wanted 2 arguments in {par}, but got {len(vv)}: {vv}"
                log.exception(err)
                raise ValueError(err)
            elif len(vv) == 3:
                msg = f"Wanted 2 arguments in {par}, but got {len(vv)}: {vv}. I will assume you are using the NON-LHS initialization scheme. Bad scientist!  For LHS, give min and max values, not grid size. I will guess that the first two values are min and max values and ignore the third."
                log.warning(msg)
                vv = vv[0:2]

            names.append(par)
            param_ranges.append(vv)

        self.paramdimen = len(param_ranges)
        self.param_ranges = np.array(param_ranges)
        self.names = names
        self.params = np.zeros((self.nsamples,self.paramdimen))
        # Below is done out of laziness and backwards compatibility but should be deprecated
        self.sampleindxs = -1
        
        if self.seed is not None:
            log.info(f"Generated with random seed: {self.seed}")
        else:
            log.info(f"Did not use seed. Initializing random state explicitly for reproducibility.")
            np.random.seed(None)
            st0 = np.random.get_state()
            log.info(f"Random state is:\n{st0}")
            
        
        # do scipy LHS
        if self.lhs_sampler == 'scipy':
            LHS = qmc.LatinHypercube(d=self.paramdimen, centered=False, strength=1, seed=self.seed)
            # if strength = 2, then n must be equal to p**2, with p prime, and d <= p + 1
            sample_rvs = LHS.random(n=nsamples)
        elif self.lhs_sampler == 'pydoe': # do pyDOE LHS
            sample_rvs = pyDOE.lhs(n=self.paramdimen, samples=nsamples, criterion='m')
        else:
            err = f"unknown LHS sampler: {self.lhs_sampler}"
            log.exception(err)
            raise ValueError(err)

        for i in range(self.paramdimen):
            # Assume uniform sampling from min to max of each parameter
            self.params[:, i] = sample_rvs[:, i] * (self.param_ranges[i][1] - self.param_ranges[i][0]) + self.param_ranges[i][0]

    def param_dict_for_lhsnumber(self, num):
        rv = {nn: pp for nn, pp in zip(self.names, self.params[num, :])}
        return rv

    def params_for_lhsnumber(self, num):
        pars = self.params[num, :]
        return pars

    # Below are done out of laziness and backwards compatibility but should be deprecated
    def lhsnumber_to_index(self, pnum):
        return pnum

=======
        # pars = self.param_grid[idx]
        pars = self.params_at_index(idx)
        return pars

>>>>>>> cd2ffa9e
    # @abc.abstractmethod
    def sam_for_number(self, num):
        raise
        return

    @abc.abstractmethod
    def sam_for_lhsnumber(self, lhsnum):
        return


def sam_lib_combine(path_output, log, debug=False):
    log.info(f"Path output = {path_output}")

    regex = "lib_sams__p*.npz"
    files = sorted(path_output.glob(regex))
    num_files = len(files)
    log.info(f"\texists={path_output.exists()}, found {num_files} files")

    all_exist = True
    log.info("Checking files")
    for ii in tqdm.tqdm(range(num_files)):
        temp = path_output.joinpath(regex.replace('*', f"{ii:06d}"))
        exists = temp.exists()
        if not exists:
            all_exist = False
            break

    if not all_exist:
        err = f"Missing at least file number {ii} out of {num_files} files!"
        log.exception(err)
        raise ValueError(err)

    # ---- Check one example data file
    temp = files[0]
    data = np.load(temp, allow_pickle=True)
    log.info(f"Test file: {temp}\n\tkeys: {list(data.keys())}")
    fobs = data['fobs']
    fobs_edges = data['fobs_edges']
    nfreqs = fobs.size
    temp_gwb = data['gwb'][:]
    nreals = temp_gwb.shape[1]
    param_vals = data['params']
    param_names = data['names']
    lhs_grid = data['lhs_grid']
    try:
        pdim = data['pdim']
    except KeyError:
        pdim = 6

    try:
        nsamples = data['nsamples']
        if num_files != nsamples:
            raise ValueError(f"nsamples={nsamples} but num_files={num_files} !!")
    except KeyError:
        pass

    assert np.ndim(temp_gwb) == 2
    if temp_gwb.shape[0] != nfreqs:
        raise ValueError(f"temp_gwb.shape={temp_gwb.shape} but nfreqs={nfreqs}!!")
    if temp_gwb.shape[1] != nreals:
        raise ValueError(f"temp_gwb.shape={temp_gwb.shape} but nreals={nreals}!!")

    # ---- Store results from all files

    gwb_shape = [num_files, nfreqs, nreals]
    shape_names = list(param_names[:]) + ['freqs', 'reals']
    gwb = np.zeros(gwb_shape)
    sample_params = np.zeros((num_files, pdim))
    grid_idx = np.zeros((num_files, pdim), dtype=int)
    if lhs_grid.shape == (): # not a gridded lhs parameter space
        if lhs_grid[()] == -1: # using scipy LHS direct sampling
            log.info(f"Parameter Space Type is direct LHS")
            pspacetype = 'ungriddedlhs'
        else:
            err = f"Uknown parameter space type: {lhs_grid[()]}"
            log.exception(err)
            raise ValueError(err)
    else:
        log.info(f"Parameter Space Type is Gridded LHS")
        pspacetype = 'griddedlhs'

    log.info(f"Collecting data from {len(files)} files")
    for ii, file in enumerate(tqdm.tqdm(files)):
        temp = np.load(file, allow_pickle=True)
        assert ii == temp['pnum']
        assert np.allclose(fobs, temp['fobs'])
        assert np.allclose(fobs_edges, temp['fobs_edges'])
        pars = [temp[nn][()] for nn in param_names]
        for jj, (pp, nn) in enumerate(zip(temp['params'], temp['names'])):
            assert np.allclose(pp, param_vals[jj])
            assert nn == param_names[jj]

        assert np.all(lhs_grid == temp['lhs_grid'])

        tt = temp['gwb'][:]
        assert np.shape(tt) == (nfreqs, nreals)
        gwb[ii] = tt
        sample_params[ii, :] = pars
        grid_idx[ii, :] = temp['lhs_grid_idx']
        if debug:
            break

    out_filename = path_output.joinpath('sam_lib.hdf5')
    log.info(f"Writing collected data to file {out_filename}")
    with h5py.File(out_filename, 'w') as h5:
        h5.create_dataset('fobs', data=fobs)
        h5.create_dataset('fobs_edges', data=fobs_edges)
        h5.create_dataset('gwb', data=gwb)
<<<<<<< HEAD
        pars_dataset = h5.create_dataset('sample_params', data=sample_params)
        h5.attrs['param_names'] = np.array(param_names).astype('S')
        h5.attrs['shape_names'] = np.array(shape_names).astype('S')
        h5.attrs['parameter_space_type'] = pspacetype
        if pspacetype == 'griddedlhs':
            h5.create_dataset('lhs_grid', data=lhs_grid)
            h5.create_dataset('lhs_grid_indices', data=grid_idx)
            group = h5.create_group('parameters')
            for pname, pvals in zip(param_names, param_vals):
                group.create_dataset(pname, data=pvals)
=======
        h5.create_dataset('sample_params', data=sample_params)
        h5.create_dataset('lhs_grid', data=lhs_grid)
        h5.create_dataset('lhs_grid_indices', data=grid_idx)
        h5.attrs['param_names'] = np.array(param_names).astype('S')
        h5.attrs['shape_names'] = np.array(shape_names).astype('S')
        group = h5.create_group('parameters')
        for pname, pvals in zip(param_names, param_vals):
            group.create_dataset(pname, data=pvals)
>>>>>>> cd2ffa9e

    log.warning(f"Saved to {out_filename}, size: {holo.utils.get_file_size(out_filename)}")
    return

<|MERGE_RESOLUTION|>--- conflicted
+++ resolved
@@ -92,14 +92,9 @@
         log.debug(f"d={len(params)} samplelims={maxints} {nsamples=}")
         self.sampleindxs = sampleindxs
 
-<<<<<<< HEAD
-        self.param_grid = np.meshgrid(*params, indexing='ij')
-        self.shape = self.param_grid[0].shape
-=======
         # self.param_grid = np.meshgrid(*params, indexing='ij')
         # self.shape = self.param_grid[0].shape
         self.shape = tuple([len(pp) for pp in params])
->>>>>>> cd2ffa9e
         self.size = np.product(self.shape)
         if self.size < nsamples:
             err = (
@@ -108,11 +103,7 @@
             )
             log.warning(err)
 
-<<<<<<< HEAD
-        self.param_grid = np.moveaxis(self.param_grid, 0, -1)
-=======
         # self.param_grid = np.moveaxis(self.param_grid, 0, -1)
->>>>>>> cd2ffa9e
 
         pass
 
@@ -128,11 +119,6 @@
         num = np.ravel_multi_index(idx, self.shape)
         return num
 
-<<<<<<< HEAD
-    def param_dict_for_number(self, num):
-        idx = self.number_to_index(num)
-        pars = self.param_grid[idx]
-=======
     def params_at_index(self, index):
         assert len(index) == len(self.params)
         pars = [pp[ii] for pp, ii in zip(self.params, index)]
@@ -142,35 +128,26 @@
         idx = self.number_to_index(num)
         # pars = self.param_grid[idx]
         pars = self.params_at_index(idx)
->>>>>>> cd2ffa9e
         rv = {nn: pp for nn, pp in zip(self.names, pars)}
         return rv
 
     def param_dict_for_lhsnumber(self, lhsnum):
         idx = self.lhsnumber_to_index(lhsnum)
-<<<<<<< HEAD
-        pars = self.param_grid[idx]
-=======
         # pars = self.param_grid[idx]
         pars = self.params_at_index(idx)
->>>>>>> cd2ffa9e
         rv = {nn: pp for nn, pp in zip(self.names, pars)}
         return rv
 
     def params_for_number(self, num):
         idx = self.number_to_index(num)
-<<<<<<< HEAD
-        pars = self.param_grid[idx]
-=======
         # pars = self.param_grid[idx]
         pars = self.params_at_index(idx)
->>>>>>> cd2ffa9e
         return pars
 
     def params_for_lhsnumber(self, lhsnum):
         idx = self.lhsnumber_to_index(lhsnum)
-<<<<<<< HEAD
-        pars = self.param_grid[idx]
+        # pars = self.param_grid[idx]
+        pars = self.params_at_index(idx)
         return pars
 
     # @abc.abstractmethod
@@ -206,7 +183,7 @@
 
             vv = kwargs.pop(par)
             msg = f"{par}: {vv}"
-            log.debug(f"\t{msg}")            
+            log.debug(f"\t{msg}")
             if len(vv) > 3 or len(vv) < 2:
                 err = f"Wanted 2 arguments in {par}, but got {len(vv)}: {vv}"
                 log.exception(err)
@@ -225,7 +202,7 @@
         self.params = np.zeros((self.nsamples,self.paramdimen))
         # Below is done out of laziness and backwards compatibility but should be deprecated
         self.sampleindxs = -1
-        
+
         if self.seed is not None:
             log.info(f"Generated with random seed: {self.seed}")
         else:
@@ -233,8 +210,8 @@
             np.random.seed(None)
             st0 = np.random.get_state()
             log.info(f"Random state is:\n{st0}")
-            
-        
+
+
         # do scipy LHS
         if self.lhs_sampler == 'scipy':
             LHS = qmc.LatinHypercube(d=self.paramdimen, centered=False, strength=1, seed=self.seed)
@@ -263,12 +240,6 @@
     def lhsnumber_to_index(self, pnum):
         return pnum
 
-=======
-        # pars = self.param_grid[idx]
-        pars = self.params_at_index(idx)
-        return pars
-
->>>>>>> cd2ffa9e
     # @abc.abstractmethod
     def sam_for_number(self, num):
         raise
@@ -377,7 +348,6 @@
         h5.create_dataset('fobs', data=fobs)
         h5.create_dataset('fobs_edges', data=fobs_edges)
         h5.create_dataset('gwb', data=gwb)
-<<<<<<< HEAD
         pars_dataset = h5.create_dataset('sample_params', data=sample_params)
         h5.attrs['param_names'] = np.array(param_names).astype('S')
         h5.attrs['shape_names'] = np.array(shape_names).astype('S')
@@ -388,17 +358,6 @@
             group = h5.create_group('parameters')
             for pname, pvals in zip(param_names, param_vals):
                 group.create_dataset(pname, data=pvals)
-=======
-        h5.create_dataset('sample_params', data=sample_params)
-        h5.create_dataset('lhs_grid', data=lhs_grid)
-        h5.create_dataset('lhs_grid_indices', data=grid_idx)
-        h5.attrs['param_names'] = np.array(param_names).astype('S')
-        h5.attrs['shape_names'] = np.array(shape_names).astype('S')
-        group = h5.create_group('parameters')
-        for pname, pvals in zip(param_names, param_vals):
-            group.create_dataset(pname, data=pvals)
->>>>>>> cd2ffa9e
 
     log.warning(f"Saved to {out_filename}, size: {holo.utils.get_file_size(out_filename)}")
     return
-
