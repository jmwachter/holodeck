--- conflicted
+++ resolved
@@ -91,18 +91,11 @@
    "metadata": {},
    "outputs": [],
    "source": [
-<<<<<<< HEAD
     "fobs = utils.nyquist_freqs(10.0*YR, 0.2*YR)\n",
     "fobs_edges = utils.nyquist_freqs_edges(10.0*YR, 0.2*YR)\n",
     "print(f\"Number of frequency bins: {fobs.size-1}\")\n",
     "print(f\"  between [{fobs[0]*YR:.2f}, {fobs[-1]*YR:.2f}] 1/yr\")\n",
     "print(f\"          [{fobs[0]*1e9:.2f}, {fobs[-1]*1e9:.2f}] nHz\")"
-=======
-    "fobs_gw = utils.nyquist_freqs(10.0*YR, 0.2*YR)\n",
-    "print(f\"Number of frequency bins: {fobs_gw.size-1}\")\n",
-    "print(f\"  between [{fobs_gw[0]*YR:.2f}, {fobs_gw[-1]*YR:.2f}] 1/yr\")\n",
-    "print(f\"          [{fobs_gw[0]*1e9:.2f}, {fobs_gw[-1]*1e9:.2f}] nHz\")"
->>>>>>> f7d1057c
    ]
   },
   {
@@ -120,11 +113,7 @@
    "metadata": {},
    "outputs": [],
    "source": [
-<<<<<<< HEAD
     "gwb = sam.gwb(fobs_edges, realize=10)    # calculate many different realizations"
-=======
-    "gwb = sam.gwb(fobs_gw, realize=10)    # calculate many different realizations"
->>>>>>> f7d1057c
    ]
   },
   {
@@ -145,14 +134,8 @@
     "nsamp = 5    # number of sample GWB spectra to plot\n",
     "fig, ax = plot.figax(xlabel='Frequency $f_\\mathrm{obs}$ [1/yr]', ylabel='Characteristic Strain $h_c$')\n",
     "\n",
-<<<<<<< HEAD
     "# `fobs` are bin centers in CGS units, convert to [1/yr]\n",
     "xx = fobs * YR\n",
-=======
-    "# `fobs` are bin edges in CGS units, convert to [1/yr], and get midpoints for plotting\n",
-    "xx = fobs_gw * YR\n",
-    "xx = 0.5 * (xx[1:] + xx[:-1])\n",
->>>>>>> f7d1057c
     "\n",
     "# plot a reference, pure power-law  strain spectrum:   h_c(f) = 1e-15 * (f * yr) ^ -2/3\n",
     "yy = 1e-15 * np.power(xx, -2.0/3.0)\n",
@@ -371,13 +354,8 @@
    "outputs": [],
    "source": [
     "# Sample the SAM population using 'outlier sampling'\n",
-<<<<<<< HEAD
     "# use orbital frequency\n",
     "vals, weights, edges, dens, mass = holo.sam.sample_sam_with_hardening(sam, hard, fobs=fobs_edges/2., sample_threshold=1e2, poisson_inside=True, poisson_outside=True)"
-=======
-    "fobs_orb = fobs_gw / 2.0\n",
-    "vals, weights, edges, dens, mass = holo.sam.sample_sam_with_hardening(sam, hard, fobs_orb=fobs_orb, sample_threshold=1e2, poisson_inside=True, poisson_outside=True)"
->>>>>>> f7d1057c
    ]
   },
   {
@@ -387,12 +365,8 @@
    "metadata": {},
    "outputs": [],
    "source": [
-<<<<<<< HEAD
     "# use GW frequency\n",
     "gff, gwf, gwb = holo.gravwaves._gws_from_samples(vals, weights, fobs_edges)"
-=======
-    "gff, gwf, gwb = holo.gravwaves._gws_from_samples(vals, weights, fobs_gw)"
->>>>>>> f7d1057c
    ]
   },
   {
@@ -404,11 +378,7 @@
    "source": [
     "fig, ax = plot.figax(figsize=[12, 8], xlabel='Frequency [yr$^{-1}$]', ylabel='c-Strain')\n",
     "ax.scatter(gff, gwf)\n",
-<<<<<<< HEAD
     "plot.draw_hist_steps(ax, fobs_edges, gwb, yfilter=lambda xx: np.greater(xx, 0.0))\n",
-=======
-    "plot.draw_hist_steps(ax, fobs_gw, gwb, yfilter=lambda xx: np.greater(xx, 0.0))\n",
->>>>>>> f7d1057c
     "\n",
     "plt.show()"
    ]
@@ -434,19 +404,11 @@
     "colors = plot._get_cmap('plasma')(np.linspace(0.05, 0.95, nloud))# print(colors)\n",
     "\n",
     "fig, ax = plot.figax(figsize=[12, 8], xlabel='Frequency [yr$^{-1}$]', ylabel='c-Strain')\n",
-<<<<<<< HEAD
     "for ii in range(fobs_edges.size-1):\n",
     "    # if ii < 10 or ii > 16:\n",
     "    #     continue\n",
     "    \n",
     "    fextr = [fobs_edges[ii+jj] for jj in range(2)]\n",
-=======
-    "for ii in range(fobs_gw.size-1):\n",
-    "    # if ii < 10 or ii > 16:\n",
-    "    #     continue\n",
-    "    \n",
-    "    fextr = [fobs_gw[ii+jj] for jj in range(2)]\n",
->>>>>>> f7d1057c
     "    fextr = np.asarray(fextr)\n",
     "    cycles = 1.0 / np.diff(np.log(fextr))[0]\n",
     "\n",
