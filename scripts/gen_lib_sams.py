--- conflicted
+++ resolved
@@ -27,11 +27,7 @@
 
 """
 
-<<<<<<< HEAD
-__version__ = '0.1.4'
-=======
-__version__ = '0.1.5'
->>>>>>> cd2ffa9e
+__version__ = '0.1.6'
 
 import argparse
 import os
@@ -233,7 +229,6 @@
             sam, time, rchar=rchar, gamma_sc=gamma_inner, gamma_df=gamma_outer,
             exact=True, progress=False
         )
-<<<<<<< HEAD
         return sam, hard
 
 
@@ -282,113 +277,6 @@
         )
         return sam, hard
 
-
-class Parameter_Space_Simple01(holo.librarian._Parameter_Space):
-
-    _PARAM_NAMES = [
-        'hard_time',
-        'hard_rchar',
-        'gsmf_phi0',
-        'mmb_amp',
-    ]
-
-    def __init__(self, log, nsamples, sam_shape):
-        super().__init__(
-            log, nsamples, sam_shape,
-            hard_time=[-0.5, +1.0, 9],   # [log10(Gyr)]
-            hard_rchar=[1.0, 2.5, 7],
-            gsmf_phi0=[-3.0, -1.5, 7],
-        )
-
-    def sam_for_lhsnumber(self, lhsnum):
-        param_grid = self.params_for_lhsnumber(lhsnum)
-
-        time, rchar, gsmf_phi0 = param_grid
-        time = (10.0 ** time) * GYR
-        rchar = (10.0 ** rchar) * PC
-
-        gsmf = holo.sam.GSMF_Schechter(phi0=gsmf_phi0)
-        gpf = holo.sam.GPF_Power_Law()
-        gmt = holo.sam.GMT_Power_Law()
-        mmbulge = holo.relations.MMBulge_KH2013()
-
-        sam = holo.sam.Semi_Analytic_Model(
-            gsmf=gsmf, gpf=gpf, gmt=gmt, mmbulge=mmbulge,
-            shape=self.sam_shape
-        )
-        hard = holo.evolution.Fixed_Time.from_sam(
-            sam, time, rchar=rchar,
-            exact=True, progress=False
-        )
-        return sam, hard
-
-
-class LHS_Parameter_Space_Hard04(holo.librarian._LHS_Parameter_Space):
-=======
-        return sam, hard
-
-
-class Parameter_Space_Hard04(holo.librarian._Parameter_Space):
->>>>>>> cd2ffa9e
-
-    _PARAM_NAMES = [
-        'hard_time',
-        'hard_gamma_inner',
-        'hard_gamma_outer',
-        'hard_rchar',
-        'gsmf_phi0',
-        'mmb_amp',
-    ]
-
-<<<<<<< HEAD
-    def __init__(self, log, nsamples, sam_shape, lhs_sampler, seed):
-        super().__init__(
-            log, nsamples, sam_shape, lhs_sampler, seed,
-            hard_time=[-1.0, +1.0],   # [log10(Gyr)]
-            hard_gamma_inner=[-1.5, -0.5],
-            hard_gamma_outer=[+2.0, +3.0],
-            hard_rchar=[1.0, 3.0],
-            gsmf_phi0=[-3.0, -2.0],
-            mmb_amp=[0.1e9, 1.0e9],
-=======
-    def __init__(self, log, nsamples, sam_shape):
-        super().__init__(
-            log, nsamples, sam_shape,
-            hard_time=[-1.0, +1.0, 5],   # [log10(Gyr)]
-            hard_gamma_inner=[-1.5, -0.5, 5],
-            hard_gamma_outer=[+2.0, +3.0, 5],
-            hard_rchar=[1.0, 3.0, 5],
-            gsmf_phi0=[-3.0, -2.0, 5],
-            mmb_amp=[0.1e9, 1.0e9, 5],
->>>>>>> cd2ffa9e
-        )
-
-    def sam_for_lhsnumber(self, lhsnum):
-        param_grid = self.params_for_lhsnumber(lhsnum)
-
-        time, gamma_inner, gamma_outer, rchar, gsmf_phi0, mmb_amp = param_grid
-        time = (10.0 ** time) * GYR
-        rchar = (10.0 ** rchar) * PC
-        mmb_amp = mmb_amp*MSOL
-
-        gsmf = holo.sam.GSMF_Schechter(phi0=gsmf_phi0)
-        gpf = holo.sam.GPF_Power_Law()
-        gmt = holo.sam.GMT_Power_Law()
-        mmbulge = holo.relations.MMBulge_KH2013(mamp=mmb_amp)
-
-        sam = holo.sam.Semi_Analytic_Model(
-            gsmf=gsmf, gpf=gpf, gmt=gmt, mmbulge=mmbulge,
-            shape=self.sam_shape
-        )
-        hard = holo.evolution.Fixed_Time.from_sam(
-            sam, time, rchar=rchar, gamma_sc=gamma_inner, gamma_df=gamma_outer,
-            exact=True, progress=False
-        )
-        return sam, hard
-
-<<<<<<< HEAD
-SPACE = LHS_Parameter_Space_Hard04
-=======
 
 class Parameter_Space_Hard04b(Parameter_Space_Hard04):
 
@@ -445,10 +333,52 @@
         return sam, hard
 
 
-# SPACE = Parameter_Space_Simple01
-SPACE = Parameter_Space_Hard04b
-
->>>>>>> cd2ffa9e
+class LHS_Parameter_Space_Hard04(holo.librarian._LHS_Parameter_Space):
+
+    _PARAM_NAMES = [
+        'hard_time',
+        'hard_gamma_inner',
+        'hard_gamma_outer',
+        'hard_rchar',
+        'gsmf_phi0',
+        'mmb_amp',
+    ]
+
+    def __init__(self, log, nsamples, sam_shape, lhs_sampler, seed):
+        super().__init__(
+            log, nsamples, sam_shape, lhs_sampler, seed,
+            hard_time=[-1.0, +1.0],   # [log10(Gyr)]
+            hard_gamma_inner=[-1.5, -0.5],
+            hard_gamma_outer=[+2.0, +3.0],
+            hard_rchar=[1.0, 3.0],
+            gsmf_phi0=[-3.0, -2.0],
+            mmb_amp=[0.1e9, 1.0e9],
+        )
+
+    def sam_for_lhsnumber(self, lhsnum):
+        param_grid = self.params_for_lhsnumber(lhsnum)
+
+        time, gamma_inner, gamma_outer, rchar, gsmf_phi0, mmb_amp = param_grid
+        time = (10.0 ** time) * GYR
+        rchar = (10.0 ** rchar) * PC
+        mmb_amp = mmb_amp*MSOL
+
+        gsmf = holo.sam.GSMF_Schechter(phi0=gsmf_phi0)
+        gpf = holo.sam.GPF_Power_Law()
+        gmt = holo.sam.GMT_Power_Law()
+        mmbulge = holo.relations.MMBulge_KH2013(mamp=mmb_amp)
+
+        sam = holo.sam.Semi_Analytic_Model(
+            gsmf=gsmf, gpf=gpf, gmt=gmt, mmbulge=mmbulge,
+            shape=self.sam_shape
+        )
+        hard = holo.evolution.Fixed_Time.from_sam(
+            sam, time, rchar=rchar, gamma_sc=gamma_inner, gamma_df=gamma_outer,
+            exact=True, progress=False
+        )
+        return sam, hard
+
+SPACE = LHS_Parameter_Space_Hard04
 comm = MPI.COMM_WORLD
 
 
@@ -469,14 +399,10 @@
                         help='Number of frequency bins', default=DEF_NUM_FBINS)
     parser.add_argument('-s', '--shape', action='store', dest='sam_shape', type=int,
                         help='Shape of SAM grid', default=DEF_SAM_SHAPE)
-<<<<<<< HEAD
     parser.add_argument('-l', '--lhs', action='store', choices=['scipy', 'pydoe'], default='scipy',
                         help='Latin Hyper Cube sampling implementation to use (scipy or pydoe)')
     parser.add_argument('--seed', action='store', type=int, default=None,
                         help='Random seed to use')
-=======
-
->>>>>>> cd2ffa9e
     parser.add_argument('-t', '--test', action='store_true', default=False, dest='test',
                         help='Do not actually run, just output what parameters would have been done.')
     parser.add_argument('-c', '--concatenate', action='store_true', default=False, dest='concatenateoutput',
@@ -496,11 +422,6 @@
 args = comm.bcast(args, root=0)
 
 
-<<<<<<< HEAD
-
-
-=======
->>>>>>> cd2ffa9e
 # ---- setup outputs
 
 BEG = datetime.now()
@@ -546,24 +467,16 @@
 # ---- setup Parameter_Space instance
 
 log.warning(f"SPACE = {SPACE}")
-<<<<<<< HEAD
 if issubclass(SPACE, holo.librarian._LHS_Parameter_Space):
     space = SPACE(log, args.nsamples, args.sam_shape, args.lhs, args.seed) if comm.rank == 0 else None
 else:
     space = SPACE(log, args.nsamples, args.sam_shape) if comm.rank == 0 else None
-=======
-space = SPACE(log, args.nsamples, args.sam_shape) if comm.rank == 0 else None
->>>>>>> cd2ffa9e
 space = comm.bcast(space, root=0)
 
 log.info(
     f"samples={args.nsamples}, sam_shape={args.sam_shape}, nreals={args.nreals}\n"
-<<<<<<< HEAD
-    f"nfreqs={args.nfreqs}, pta_dur={args.pta_dur} [yr]"
-=======
     f"nfreqs={args.nfreqs}, pta_dur={args.pta_dur} [yr]\n"
     f"space.shape={space.shape}"
->>>>>>> cd2ffa9e
 )
 
 # ------------------------------------------------------------------------------
